provider "aws" {
  access_key = "${var.access_key}"
  secret_key = "${var.secret_key}"
  region     = "eu-west-2"
}

resource "aws_subnet" "babblenet" {
  vpc_id     = "${var.vpc}"
  cidr_block = "10.0.1.0/24"
  map_public_ip_on_launch="true"

  tags {
    Name = "Testnet"
  }
}

resource "aws_security_group" "babblesec" {
    name = "babblesec"
    description = "Babble internal traffic + maintenance."

    vpc_id     = "${var.vpc}"

    // These are for internal traffic
    ingress {
        from_port = 0
        to_port = 65535
        protocol = "tcp"
        self = true
    }

    ingress {
        from_port = 0
        to_port = 65535
        protocol = "udp"
        self = true
    }

    // These are for maintenance
    ingress {
        from_port = 22
        to_port = 22
        protocol = "tcp"
        cidr_blocks = ["0.0.0.0/0"]
    }
    
    ingress {
        from_port = 8080
        to_port = 8080
        protocol = "tcp"
        cidr_blocks = ["0.0.0.0/0"]
    }

    ingress {
        from_port = -1
        to_port = -1
        protocol = "icmp"
        cidr_blocks = ["0.0.0.0/0"]
    }

    // This is for outbound internet access
    egress {
        from_port = 0
        to_port = 0
        protocol = "-1"
        cidr_blocks = ["0.0.0.0/0"]
    }
}

resource "aws_instance" "server" {
  count = "${var.servers}"
  
  //custom ami with ubuntu + babble
<<<<<<< HEAD
  ami = "ami-8a2a3dee" 
=======
  ami = "ami-1dd3c479" 
>>>>>>> 88ac32b4
  instance_type = "t2.micro"

  subnet_id = "${aws_subnet.babblenet.id}"
  vpc_security_group_ids  = ["${aws_security_group.babblesec.id}"]
  private_ip = "10.0.1.${10+count.index}"

  key_name = "${var.key_name}"
  connection {
    user = "ubuntu"
    private_key = "${file("${var.key_path}")}"
  }

  provisioner "file" {
    source      = "conf/node${count.index +1}"
    destination = "babble_conf" 
  }

  provisioner "local-exec" {
    command = "echo ${self.private_ip} ${self.public_ip}  >> ips.dat"
  }

  #Instance tags
  tags {
      Name = "node${count.index}"
  }
}

output "public_addresses" {
    value = ["${aws_instance.server.*.public_ip}"]
}<|MERGE_RESOLUTION|>--- conflicted
+++ resolved
@@ -70,11 +70,7 @@
   count = "${var.servers}"
   
   //custom ami with ubuntu + babble
-<<<<<<< HEAD
-  ami = "ami-8a2a3dee" 
-=======
-  ami = "ami-1dd3c479" 
->>>>>>> 88ac32b4
+  ami = "ami-5bd6c13f" 
   instance_type = "t2.micro"
 
   subnet_id = "${aws_subnet.babblenet.id}"
