package commands

import (
	"github.com/mosaicnetworks/babble/src/babble"
	"github.com/mosaicnetworks/babble/src/proxy/dummy"
	aproxy "github.com/mosaicnetworks/babble/src/proxy/socket/app"
	"github.com/sirupsen/logrus"
	"github.com/spf13/cobra"
	"github.com/spf13/viper"
)

//NewRunCmd returns the command that starts a Babble node
func NewRunCmd() *cobra.Command {
	cmd := &cobra.Command{
		Use:     "run",
		Short:   "Run node",
		PreRunE: loadConfig,
		RunE:    runBabble,
	}
	AddRunFlags(cmd)
	return cmd
}

/*******************************************************************************
* RUN
*******************************************************************************/

func runBabble(cmd *cobra.Command, args []string) error {
	if !config.Standalone {
		p, err := aproxy.NewSocketAppProxy(
			config.ClientAddr,
			config.ProxyAddr,
			config.Babble.NodeConfig.HeartbeatTimeout,
			config.Babble.Logger,
		)

		if err != nil {
			config.Babble.Logger.Error("Cannot initialize socket AppProxy:", err)
			return err
		}

		config.Babble.Proxy = p
	} else {
		p := dummy.NewInmemDummyClient(config.Babble.Logger)

		config.Babble.Proxy = p
	}

	engine := babble.NewBabble(&config.Babble)

	if err := engine.Init(); err != nil {
		config.Babble.Logger.Error("Cannot initialize engine:", err)
		return err
	}

	engine.Run()

	return nil
}

/*******************************************************************************
* CONFIG
*******************************************************************************/

//AddRunFlags adds flags to the Run command
func AddRunFlags(cmd *cobra.Command) {

	cmd.Flags().String("datadir", config.Babble.DataDir, "Top-level directory for configuration and data")
	cmd.Flags().String("log", config.Babble.LogLevel, "debug, info, warn, error, fatal, panic")
	cmd.Flags().String("moniker", config.Babble.Moniker, "Optional name")

	// Network
	cmd.Flags().StringP("listen", "l", config.Babble.BindAddr, "Listen IP:Port for babble node")
	cmd.Flags().DurationP("timeout", "t", config.Babble.NodeConfig.TCPTimeout, "TCP Timeout")
	cmd.Flags().DurationP("join-timeout", "j", config.Babble.NodeConfig.JoinTimeout, "Join Timeout")
	cmd.Flags().Int("max-pool", config.Babble.MaxPool, "Connection pool size max")

	// Proxy
	cmd.Flags().Bool("standalone", config.Standalone, "Do not create a proxy")
	cmd.Flags().StringP("proxy-listen", "p", config.ProxyAddr, "Listen IP:Port for babble proxy")
	cmd.Flags().StringP("client-connect", "c", config.ClientAddr, "IP:Port to connect to client")

	// Service
	cmd.Flags().StringP("service-listen", "s", config.Babble.ServiceAddr, "Listen IP:Port for HTTP service")

	// Store
	cmd.Flags().Bool("store", config.Babble.Store, "Use badgerDB instead of in-mem DB")
	cmd.Flags().Bool("bootstrap", config.Babble.NodeConfig.Bootstrap, "Load from database")
	cmd.Flags().Int("cache-size", config.Babble.NodeConfig.CacheSize, "Number of items in LRU caches")

	// Node configuration
	cmd.Flags().Duration("heartbeat", config.Babble.NodeConfig.HeartbeatTimeout, "Time between gossips")
	cmd.Flags().Int("sync-limit", config.Babble.NodeConfig.SyncLimit, "Max number of events for sync")
	cmd.Flags().Bool("fast-sync", config.Babble.NodeConfig.EnableFastSync, "Enable FastSync")
}

func loadConfig(cmd *cobra.Command, args []string) error {

	err := bindFlagsLoadViper(cmd)
	if err != nil {
		return err
	}

	config, err = parseConfig()
	if err != nil {
		return err
	}

	config.Babble.Logger.Level = babble.LogLevel(config.Babble.LogLevel)
	config.Babble.NodeConfig.Logger = config.Babble.Logger

	config.Babble.Logger.WithFields(logrus.Fields{
		"babble.DataDir":               config.Babble.DataDir,
		"babble.BindAddr":              config.Babble.BindAddr,
		"babble.ServiceAddr":           config.Babble.ServiceAddr,
		"babble.MaxPool":               config.Babble.MaxPool,
		"babble.Store":                 config.Babble.Store,
		"babble.LoadPeers":             config.Babble.LoadPeers,
		"babble.LogLevel":              config.Babble.LogLevel,
		"babble.Moniker":               config.Babble.Moniker,
		"babble.Node.HeartbeatTimeout": config.Babble.NodeConfig.HeartbeatTimeout,
		"babble.Node.TCPTimeout":       config.Babble.NodeConfig.TCPTimeout,
<<<<<<< HEAD
		"babble.Node.CacheSize":        config.Babble.NodeConfig.CacheSize,
		"babble.Node.SyncLimit":        config.Babble.NodeConfig.SyncLimit,
=======
		"babble.Node.JoinTimeout":      config.Babble.NodeConfig.JoinTimeout,
		"babble.Node.CacheSize":        config.Babble.NodeConfig.CacheSize,
		"babble.Node.SyncLimit":        config.Babble.NodeConfig.SyncLimit,
		"babble.Node.EnableFastSync":   config.Babble.NodeConfig.EnableFastSync,
>>>>>>> 427b16b4
		"ProxyAddr":                    config.ProxyAddr,
		"ClientAddr":                   config.ClientAddr,
		"Standalone":                   config.Standalone,
	}).Debug("RUN")

	return nil
}

//Bind all flags and read the config into viper
func bindFlagsLoadViper(cmd *cobra.Command) error {
	// cmd.Flags() includes flags from this command and all persistent flags from the parent
	if err := viper.BindPFlags(cmd.Flags()); err != nil {
		return err
	}

	viper.SetConfigName("babble")              // name of config file (without extension)
	viper.AddConfigPath(config.Babble.DataDir) // search root directory
	// viper.AddConfigPath(filepath.Join(config.Babble.DataDir, "babble")) // search root directory /config

	// If a config file is found, read it in.
	if err := viper.ReadInConfig(); err == nil {
		config.Babble.Logger.Debugf("Using config file: %s", viper.ConfigFileUsed())
	} else if _, ok := err.(viper.ConfigFileNotFoundError); ok {
		config.Babble.Logger.Debugf("No config file found in: %s", config.Babble.DataDir)
	} else {
		return err
	}

	return nil
}

//Retrieve the default environment configuration.
func parseConfig() (*CLIConfig, error) {
	conf := NewDefaultCLIConfig()
	err := viper.Unmarshal(conf)
	if err != nil {
		return nil, err
	}
	return conf, err
}

func logLevel(l string) logrus.Level {
	switch l {
	case "debug":
		return logrus.DebugLevel
	case "info":
		return logrus.InfoLevel
	case "warn":
		return logrus.WarnLevel
	case "error":
		return logrus.ErrorLevel
	case "fatal":
		return logrus.FatalLevel
	case "panic":
		return logrus.PanicLevel
	default:
		return logrus.DebugLevel
	}
}<|MERGE_RESOLUTION|>--- conflicted
+++ resolved
@@ -120,15 +120,10 @@
 		"babble.Moniker":               config.Babble.Moniker,
 		"babble.Node.HeartbeatTimeout": config.Babble.NodeConfig.HeartbeatTimeout,
 		"babble.Node.TCPTimeout":       config.Babble.NodeConfig.TCPTimeout,
-<<<<<<< HEAD
-		"babble.Node.CacheSize":        config.Babble.NodeConfig.CacheSize,
-		"babble.Node.SyncLimit":        config.Babble.NodeConfig.SyncLimit,
-=======
 		"babble.Node.JoinTimeout":      config.Babble.NodeConfig.JoinTimeout,
 		"babble.Node.CacheSize":        config.Babble.NodeConfig.CacheSize,
 		"babble.Node.SyncLimit":        config.Babble.NodeConfig.SyncLimit,
 		"babble.Node.EnableFastSync":   config.Babble.NodeConfig.EnableFastSync,
->>>>>>> 427b16b4
 		"ProxyAddr":                    config.ProxyAddr,
 		"ClientAddr":                   config.ClientAddr,
 		"Standalone":                   config.Standalone,
