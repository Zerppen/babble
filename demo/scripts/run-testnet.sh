#!/bin/bash

set -eux

N=${1:-4}
FASTSYNC=${2:-false}
MPWD=$(pwd)


docker network create \
  --driver=bridge \
  --subnet=172.77.0.0/16 \
  --ip-range=172.77.0.0/16 \
  --gateway=172.77.5.254 \
  babblenet

for i in $(seq 1 $N)
do
    docker run -d --name=client$i --net=babblenet --ip=172.77.10.$i -it mosaicnetworks/dummy:latest \
    --name="client $i" \
    --client-listen="172.77.10.$i:1339" \
    --proxy-connect="172.77.5.$i:1338" \
    --discard \
    --log="debug" 
done

for i in $(seq 1 $N)
do
    docker create --name=node$i --net=babblenet --ip=172.77.5.$i mosaicnetworks/babble:latest run \
<<<<<<< HEAD
    --heartbeat=20ms \
    --slow-heartbeat=20ms \
=======
    --heartbeat=100ms \
>>>>>>> 52126a15
    --moniker="node$i" \
    --cache-size=50000 \
    --listen="172.77.5.$i:1337" \
    --proxy-listen="172.77.5.$i:1338" \
    --client-connect="172.77.10.$i:1339" \
    --service-listen="172.77.5.$i:80" \
    --sync-limit=1000 \
    --fast-sync=$FASTSYNC \
    --log="debug"

    # --store \
    # --bootstrap \
    # --suspend-limit=100 \
    
    
    docker cp $MPWD/conf/node$i node$i:/.babble
    docker start node$i
done<|MERGE_RESOLUTION|>--- conflicted
+++ resolved
@@ -27,12 +27,7 @@
 for i in $(seq 1 $N)
 do
     docker create --name=node$i --net=babblenet --ip=172.77.5.$i mosaicnetworks/babble:latest run \
-<<<<<<< HEAD
-    --heartbeat=20ms \
-    --slow-heartbeat=20ms \
-=======
     --heartbeat=100ms \
->>>>>>> 52126a15
     --moniker="node$i" \
     --cache-size=50000 \
     --listen="172.77.5.$i:1337" \
