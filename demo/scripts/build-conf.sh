#!/bin/bash

# This script creates the configuration for a Babble testnet with a variable
# number of nodes. It will generate crytographic key pairs and assemble a 
# peers.json file in the format used by Babble. The files are copied into 
# individual folders for each node so that these folders can be used as the 
# datadir that Babble reads configuration from.

set -e

N=${1:-4}
DEST=${2:-"$PWD/conf"}
IPBASE=${3:-172.77.5.}
PORT=${4:-1337}

for i in $(seq 1 $N)
do
    dest=$DEST/node$i
    mkdir -p $dest
    echo "Generating key pair for node$i"
    docker run  \
        -u $(id -u) \
        -v $dest:/.babble \
<<<<<<< HEAD
        --rm mosaicnetworks/babble:0.4.1 keygen 
=======
        --rm mosaicnetworks/babble:latest keygen 
>>>>>>> 427b16b4
    echo "$IPBASE$i:$PORT" > $dest/addr
done

PFILE=$DEST/peers.json
echo "[" > $PFILE
for i in $(seq 1 $N)
do
    com=","
    if [[ $i == $N ]]; then
        com=""
    fi

    printf "\t{\n" >> $PFILE
    printf "\t\t\"NetAddr\":\"$(cat $DEST/node$i/addr)\",\n" >> $PFILE
    printf "\t\t\"PubKeyHex\":\"$(cat $DEST/node$i/key.pub)\",\n" >> $PFILE
    printf "\t\t\"Moniker\":\"node$i\"\n" >> $PFILE
    printf "\t}%s\n"  $com >> $PFILE

done
echo "]" >> $PFILE

for i in $(seq 1 $N)
do
    dest=$DEST/node$i
    cp $DEST/peers.json $dest/
    cp $DEST/peers.json $dest/peers.genesis.json
done
<|MERGE_RESOLUTION|>--- conflicted
+++ resolved
@@ -21,11 +21,7 @@
     docker run  \
         -u $(id -u) \
         -v $dest:/.babble \
-<<<<<<< HEAD
-        --rm mosaicnetworks/babble:0.4.1 keygen 
-=======
         --rm mosaicnetworks/babble:latest keygen 
->>>>>>> 427b16b4
     echo "$IPBASE$i:$PORT" > $dest/addr
 done
 
