--- conflicted
+++ resolved
@@ -12,14 +12,10 @@
 * crypto: Use secp256k1 curve which is also used by Ethereum and Bitcoin.
 
 IMPROVEMENTS:
-<<<<<<< HEAD
-   
-=======
 
 * node: FastSync protocol.
 * core: Bootstrap.
 
->>>>>>> 427b16b4
 BUG FIXES:
 
 ## v0.4.1 (January 28, 2019)
