package node

import (
	"fmt"
	"time"

	"github.com/mosaicnetworks/babble/src/hashgraph"
	hg "github.com/mosaicnetworks/babble/src/hashgraph"
	"github.com/mosaicnetworks/babble/src/net"
	"github.com/mosaicnetworks/babble/src/peers"
	"github.com/sirupsen/logrus"
)

func (n *Node) requestSync(target string, known map[uint32]int) (net.SyncResponse, error) {
	args := net.SyncRequest{
		FromID: n.validator.ID(),
		Known:  known,
	}

	var out net.SyncResponse

	err := n.trans.Sync(target, &args, &out)

	return out, err
}

func (n *Node) requestEagerSync(target string, events []hg.WireEvent) (net.EagerSyncResponse, error) {
	args := net.EagerSyncRequest{
		FromID: n.validator.ID(),
		Events: events,
	}

	var out net.EagerSyncResponse

	err := n.trans.EagerSync(target, &args, &out)

	return out, err
}

func (n *Node) requestFastForward(target string) (net.FastForwardResponse, error) {
	n.logger.WithFields(logrus.Fields{
		"target": target,
	}).Debug("RequestFastForward()")

	args := net.FastForwardRequest{
		FromID: n.validator.ID(),
	}

	var out net.FastForwardResponse

	err := n.trans.FastForward(target, &args, &out)

	return out, err
}

func (n *Node) requestJoin(target string) (net.JoinResponse, error) {

	joinTx := hashgraph.NewInternalTransactionJoin(*peers.NewPeer(
		n.validator.PublicKeyHex(),
		n.trans.LocalAddr(),
		n.validator.Moniker))

	joinTx.Sign(n.validator.Key)

	args := net.JoinRequest{InternalTransaction: joinTx}

	var out net.JoinResponse

	err := n.trans.Join(target, &args, &out)

	return out, err
}

func (n *Node) processRPC(rpc net.RPC) {
	switch cmd := rpc.Command.(type) {
	case *net.SyncRequest:
		n.processSyncRequest(rpc, cmd)
	case *net.EagerSyncRequest:
		n.processEagerSyncRequest(rpc, cmd)
	case *net.FastForwardRequest:
		n.processFastForwardRequest(rpc, cmd)
	case *net.JoinRequest:
		n.processJoinRequest(rpc, cmd)
	default:
		n.logger.WithField("cmd", rpc.Command).Error("Unexpected RPC command")
		rpc.Respond(nil, fmt.Errorf("unexpected command"))
	}
}

func (n *Node) processSyncRequest(rpc net.RPC, cmd *net.SyncRequest) {
	n.logger.WithFields(logrus.Fields{
		"from_id": cmd.FromID,
		"known":   cmd.Known,
	}).Debug("process SyncRequest")

	resp := &net.SyncResponse{
		FromID: n.validator.ID(),
	}

	var respErr error

	//Check sync limit
	n.coreLock.Lock()
	overSyncLimit := n.core.OverSyncLimit(cmd.Known, n.conf.SyncLimit, n.conf.EnableFastSync)
	n.coreLock.Unlock()

	if overSyncLimit {
		n.logger.Debug("SyncLimit")
		resp.SyncLimit = true
	} else {
		//Compute Diff
		start := time.Now()
		n.coreLock.Lock()
		eventDiff, err := n.core.EventDiff(cmd.Known)
		n.coreLock.Unlock()
		elapsed := time.Since(start)

		n.logger.WithField("duration", elapsed.Nanoseconds()).Debug("Diff()")

		if err != nil {
			n.logger.WithField("error", err).Error("Calculating Diff")
			respErr = err
		}

		//Convert to WireEvents
		wireEvents, err := n.core.ToWire(eventDiff)
		if err != nil {
			n.logger.WithField("error", err).Debug("Converting to WireEvent")
			respErr = err
		} else {
			resp.Events = wireEvents
		}
	}

	//Get Self Known
	n.coreLock.Lock()
	knownEvents := n.core.KnownEvents()
	n.coreLock.Unlock()

	resp.Known = knownEvents

	n.logger.WithFields(logrus.Fields{
		"events":     len(resp.Events),
		"known":      resp.Known,
		"sync_limit": resp.SyncLimit,
		"rpc_err":    respErr,
	}).Debug("Responding to SyncRequest")

	rpc.Respond(resp, respErr)
}

func (n *Node) processEagerSyncRequest(rpc net.RPC, cmd *net.EagerSyncRequest) {
	n.logger.WithFields(logrus.Fields{
		"from_id": cmd.FromID,
		"events":  len(cmd.Events),
	}).Debug("EagerSyncRequest")

	success := true

	n.coreLock.Lock()
	err := n.sync(cmd.FromID, cmd.Events)
	n.coreLock.Unlock()

	if err != nil {
		n.logger.WithField("error", err).Error("sync()")
		success = false
	}

	resp := &net.EagerSyncResponse{
		FromID:  n.validator.ID(),
		Success: success,
	}

	rpc.Respond(resp, err)
}

func (n *Node) processFastForwardRequest(rpc net.RPC, cmd *net.FastForwardRequest) {
	n.logger.WithFields(logrus.Fields{
		"from": cmd.FromID,
	}).Debug("process FastForwardRequest")

	resp := &net.FastForwardResponse{
		FromID: n.validator.ID(),
	}

	var respErr error

	//Get latest Frame
	n.coreLock.Lock()
	block, frame, err := n.core.GetAnchorBlockWithFrame()
	n.coreLock.Unlock()

	if err != nil {
		n.logger.WithError(err).Error("Getting Frame")
		respErr = err
	} else {
		resp.Block = *block
		resp.Frame = *frame

		//Get snapshot
		snapshot, err := n.proxy.GetSnapshot(block.Index())

		if err != nil {
			n.logger.WithField("error", err).Error("Getting Snapshot")
			respErr = err
		} else {
			resp.Snapshot = snapshot
		}
	}

	n.logger.WithFields(logrus.Fields{
		"events":         len(resp.Frame.Events),
		"block":          resp.Block.Index(),
		"round_received": resp.Block.RoundReceived(),
		"rpc_err":        respErr,
	}).Debug("Responding to FastForwardRequest")

	rpc.Respond(resp, respErr)
}

func (n *Node) processJoinRequest(rpc net.RPC, cmd *net.JoinRequest) {
	n.logger.WithFields(logrus.Fields{
		"peer": cmd.InternalTransaction.Body.Peer,
	}).Debug("process JoinRequest")

	var respErr error
	var accepted bool
	var acceptedRound int
	var peers []*peers.Peer

	if ok, _ := cmd.InternalTransaction.Verify(); !ok {

		respErr = fmt.Errorf("Unable to verify signature on join request")

		n.logger.Debug("Unable to verify signature on join request")

	} else if _, ok := n.core.peers.ByPubKey[cmd.InternalTransaction.Body.Peer.PubKeyString()]; ok {

		n.logger.Debug("JoinRequest peer is already present")

		accepted = true

		//Get current peerset and accepted round
		lastConsensusRound := n.core.GetLastConsensusRoundIndex()
		if lastConsensusRound != nil {
			acceptedRound = *lastConsensusRound
		}

		peers = n.core.peers.Peers

	} else {
		//XXX run this by the App first
<<<<<<< HEAD
		itx := hg.NewInternalTransaction(hg.PEER_ADD, cmd.Peer)

=======
>>>>>>> de0e642f
		//Dispatch the InternalTransaction
		n.coreLock.Lock()
		promise := n.core.AddInternalTransaction(cmd.InternalTransaction)
		n.coreLock.Unlock()

		//Wait for the InternalTransaction to go through consensus
		timeout := time.After(n.conf.JoinTimeout)
		select {
		case resp := <-promise.RespCh:
			accepted = resp.Accepted
			acceptedRound = resp.AcceptedRound
			peers = resp.Peers
		case <-timeout:
			respErr = fmt.Errorf("Timeout waiting for JoinRequest to go through consensus")
			n.logger.WithError(respErr).Error()
			break
		}
	}

	resp := &net.JoinResponse{
		FromID:        n.validator.ID(),
		Accepted:      accepted,
		AcceptedRound: acceptedRound,
		Peers:         peers,
	}

	n.logger.WithFields(logrus.Fields{
		"accepted":       resp.Accepted,
		"accepted_round": resp.AcceptedRound,
		"peers":          len(resp.Peers),
		"rpc_err":        respErr,
	}).Debug("Responding to JoinRequest")

	rpc.Respond(resp, respErr)
}<|MERGE_RESOLUTION|>--- conflicted
+++ resolved
@@ -250,11 +250,6 @@
 
 	} else {
 		//XXX run this by the App first
-<<<<<<< HEAD
-		itx := hg.NewInternalTransaction(hg.PEER_ADD, cmd.Peer)
-
-=======
->>>>>>> de0e642f
 		//Dispatch the InternalTransaction
 		n.coreLock.Lock()
 		promise := n.core.AddInternalTransaction(cmd.InternalTransaction)
