--- conflicted
+++ resolved
@@ -3,11 +3,7 @@
 breakCounter=0
 for i in `seq 1 100`
 do
-<<<<<<< HEAD
-    go test -run TestFastSync > ~/gossip.logs
-=======
     go test -run SuccessiveLeave > ~/gossip.logs
->>>>>>> 427b16b4
     if grep "FAIL" ~/gossip.logs 
     then
 	echo "FAIL"
