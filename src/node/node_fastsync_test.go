package node

import (
	"reflect"
	"testing"
	"time"

	"github.com/mosaicnetworks/babble/src/common"
)

/*

Test FastForward and state transitions when fast-sync is enabled.

*/

func TestFastForward(t *testing.T) {
	keys, peers := initPeers(t, 4)

	genesisPeerSet := clonePeerSet(t, peers.Peers)

	nodes := initNodes(keys, peers, genesisPeerSet, 1000, 1000, 5, false, "inmem", 5*time.Millisecond, common.TestLogLevel, t)
	defer shutdownNodes(nodes)

	target := 20
	err := gossip(nodes[1:], target, false, 6*time.Second)
	if err != nil {
		t.Error("Fatal Error", err)
		t.Fatal(err)
	}

	err = nodes[0].fastForward()
	if err != nil {
		t.Fatalf("Fatal Error FastForwarding: %s", err)
	}

	lbi := nodes[0].core.GetLastBlockIndex()
	if lbi <= 0 {
		t.Fatalf("Fatal LastBlockIndex is too low: %d", lbi)
	}

	sBlock, err := nodes[0].GetBlock(lbi)
	if err != nil {
		t.Fatalf("Fatal Error retrieving latest Block from reset hashgraph: %v", err)
	}

	expectedBlock, err := nodes[1].GetBlock(lbi)
	if err != nil {
		t.Fatalf("Fatal Failed to retrieve block %d from node1: %v", lbi, err)
	}

	if !reflect.DeepEqual(sBlock.Body, expectedBlock.Body) {
		t.Fatalf("Fatal Blocks defer")
	}
}

func TestCatchUp(t *testing.T) {

	keys, peers := initPeers(t, 4)

	genesisPeerSet := clonePeerSet(t, peers.Peers)

<<<<<<< HEAD
	// Initialize 4 nodes. The last one has fast-sync enabled. We will run the
	// first 3 nodes first, and try to get the 4th one to catch-up.
	nodes := []*Node{
		newNode(peers.Peers[0], keys[0], genesisPeerSet, peers, 10000, 1000, 10, false, "inmem", 10*time.Millisecond, t),
		newNode(peers.Peers[1], keys[1], genesisPeerSet, peers, 10000, 1000, 10, false, "inmem", 10*time.Millisecond, t),
		newNode(peers.Peers[2], keys[2], genesisPeerSet, peers, 10000, 1000, 10, false, "inmem", 10*time.Millisecond, t),
		newNode(peers.Peers[3], keys[3], genesisPeerSet, peers, 10000, 1000, 10, true, "inmem", 10*time.Millisecond, t),
	}
	defer shutdownNodes(nodes)
=======
	// We don't initialize the first node because, since it will stay passive
	// during the first part of the test, too many requests would be queued in
	// its TCP socket (even if it is not running). This is because the socket is
	// setup to listen regardless of whether a node is running or not. We should
	// probably change this at some point.

	normalNodes := initNodes(keys[1:], peers, genesisPeerSet, 1000000, 100, 5, false, "inmem", 50*time.Millisecond, common.TestLogLevel, t)
	defer shutdownNodes(normalNodes)
>>>>>>> f1899ae3
	//defer drawGraphs(normalNodes, t)

	// create 10 blocks with 3/4 nodes
	target := 10
	err := gossip(nodes[:3], target, false, 6*time.Second)
	if err != nil {
		t.Error("Fatal Error", err)
		t.Fatal(err)
	}
	checkGossip(nodes[:3], 0, t)

<<<<<<< HEAD
	// Run parallel routine to check nodes[3] reaches CatchingUp state within 6
	// seconds.
=======
	//node0 has fast-sync enabled
	node0 := newNode(peers.Peers[0], keys[0], peers, genesisPeerSet, 1000000, 100, 5, true, "inmem", 10*time.Millisecond, common.TestLogLevel, t)
	defer node0.Shutdown()

	//Run parallel routine to check node0 eventually reaches CatchingUp state.
>>>>>>> f1899ae3
	timeout := time.After(6 * time.Second)
	go func() {
		for {
			select {
			case <-timeout:
				t.Fatalf("Fatal Timeout waiting for node0 to enter CatchingUp state")
			default:
			}
			if nodes[3].getState() == CatchingUp {
				break
			}
		}
	}()

	nodes[3].RunAsync(true)

	// Gossip some more with all nodes
	newTarget := target + 20
	err = bombardAndWait(nodes, newTarget, 10*time.Second)
	if err != nil {
		t.Error("Fatal Error 2", err)
		t.Fatal(err)
	}

	// check blocks starting at where nodes[3] joined
	start := nodes[3].core.hg.FirstConsensusRound
	checkGossip(nodes, *start, t)
}

func TestFastSync(t *testing.T) {
	keys, peers := initPeers(t, 4)

	genesisPeerSet := clonePeerSet(t, peers.Peers)

<<<<<<< HEAD
	// all nodes have fast-sync enabled
	// make cache high to draw graphs
	nodes := initNodes(keys, peers, genesisPeerSet, 100000, 400, 5, true, "inmem", 10*time.Millisecond, t)
=======
	//all nodes have fast-sync enabled
	nodes := initNodes(keys, peers, genesisPeerSet, 100000, 400, 5, true, "inmem", 10*time.Millisecond, common.TestLogLevel, t) //make cache high to draw graphs
>>>>>>> f1899ae3
	defer shutdownNodes(nodes)
	//defer drawGraphs(nodes, t)

	target := 30
	err := gossip(nodes, target, false, 10*time.Second)
	if err != nil {
		t.Error("Fatal Error", err)
		t.Fatal(err)
	}
	checkGossip(nodes, 0, t)

	node0 := nodes[0]
	node0.Shutdown()

	secondTarget := target + 30
	err = bombardAndWait(nodes[1:], secondTarget, 10*time.Second)
	if err != nil {
		t.Error("Fatal Error 2", err)
		t.Fatal(err)
	}
	checkGossip(nodes[1:], 0, t)

	//Can't re-run it; have to reinstantiate a new node.
	node0 = recycleNode(node0, t)
	nodes[0] = node0

	//Run parallel routine to check node0 eventually reaches CatchingUp state.
	timeout := time.After(6 * time.Second)
	go func() {
		for {
			select {
			case <-timeout:
				t.Fatalf("Fatal Timeout waiting for node0 to enter CatchingUp state")
			default:
			}
			if node0.getState() == CatchingUp {
				break
			}
		}
	}()

	node0.RunAsync(true)

	//Gossip some more
	thirdTarget := secondTarget + 50
	err = bombardAndWait(nodes, thirdTarget, 10*time.Second)
	if err != nil {
		t.Error("Fatal Error 3", err)
		t.Fatal(err)
	}

	start := node0.core.hg.FirstConsensusRound
	checkGossip(nodes, *start, t)
}<|MERGE_RESOLUTION|>--- conflicted
+++ resolved
@@ -6,6 +6,7 @@
 	"time"
 
 	"github.com/mosaicnetworks/babble/src/common"
+	"github.com/sirupsen/logrus"
 )
 
 /*
@@ -60,26 +61,15 @@
 
 	genesisPeerSet := clonePeerSet(t, peers.Peers)
 
-<<<<<<< HEAD
 	// Initialize 4 nodes. The last one has fast-sync enabled. We will run the
 	// first 3 nodes first, and try to get the 4th one to catch-up.
 	nodes := []*Node{
-		newNode(peers.Peers[0], keys[0], genesisPeerSet, peers, 10000, 1000, 10, false, "inmem", 10*time.Millisecond, t),
-		newNode(peers.Peers[1], keys[1], genesisPeerSet, peers, 10000, 1000, 10, false, "inmem", 10*time.Millisecond, t),
-		newNode(peers.Peers[2], keys[2], genesisPeerSet, peers, 10000, 1000, 10, false, "inmem", 10*time.Millisecond, t),
-		newNode(peers.Peers[3], keys[3], genesisPeerSet, peers, 10000, 1000, 10, true, "inmem", 10*time.Millisecond, t),
+		newNode(peers.Peers[0], keys[0], genesisPeerSet, peers, 10000, 1000, 10, false, "inmem", 10*time.Millisecond, logrus.DebugLevel, t),
+		newNode(peers.Peers[1], keys[1], genesisPeerSet, peers, 10000, 1000, 10, false, "inmem", 10*time.Millisecond, logrus.DebugLevel, t),
+		newNode(peers.Peers[2], keys[2], genesisPeerSet, peers, 10000, 1000, 10, false, "inmem", 10*time.Millisecond, logrus.DebugLevel, t),
+		newNode(peers.Peers[3], keys[3], genesisPeerSet, peers, 10000, 1000, 10, true, "inmem", 10*time.Millisecond, logrus.DebugLevel, t),
 	}
 	defer shutdownNodes(nodes)
-=======
-	// We don't initialize the first node because, since it will stay passive
-	// during the first part of the test, too many requests would be queued in
-	// its TCP socket (even if it is not running). This is because the socket is
-	// setup to listen regardless of whether a node is running or not. We should
-	// probably change this at some point.
-
-	normalNodes := initNodes(keys[1:], peers, genesisPeerSet, 1000000, 100, 5, false, "inmem", 50*time.Millisecond, common.TestLogLevel, t)
-	defer shutdownNodes(normalNodes)
->>>>>>> f1899ae3
 	//defer drawGraphs(normalNodes, t)
 
 	// create 10 blocks with 3/4 nodes
@@ -91,16 +81,8 @@
 	}
 	checkGossip(nodes[:3], 0, t)
 
-<<<<<<< HEAD
 	// Run parallel routine to check nodes[3] reaches CatchingUp state within 6
 	// seconds.
-=======
-	//node0 has fast-sync enabled
-	node0 := newNode(peers.Peers[0], keys[0], peers, genesisPeerSet, 1000000, 100, 5, true, "inmem", 10*time.Millisecond, common.TestLogLevel, t)
-	defer node0.Shutdown()
-
-	//Run parallel routine to check node0 eventually reaches CatchingUp state.
->>>>>>> f1899ae3
 	timeout := time.After(6 * time.Second)
 	go func() {
 		for {
@@ -135,14 +117,9 @@
 
 	genesisPeerSet := clonePeerSet(t, peers.Peers)
 
-<<<<<<< HEAD
 	// all nodes have fast-sync enabled
 	// make cache high to draw graphs
-	nodes := initNodes(keys, peers, genesisPeerSet, 100000, 400, 5, true, "inmem", 10*time.Millisecond, t)
-=======
-	//all nodes have fast-sync enabled
-	nodes := initNodes(keys, peers, genesisPeerSet, 100000, 400, 5, true, "inmem", 10*time.Millisecond, common.TestLogLevel, t) //make cache high to draw graphs
->>>>>>> f1899ae3
+	nodes := initNodes(keys, peers, genesisPeerSet, 100000, 400, 5, true, "inmem", 10*time.Millisecond, common.TestLogLevel, t)
 	defer shutdownNodes(nodes)
 	//defer drawGraphs(nodes, t)
 
