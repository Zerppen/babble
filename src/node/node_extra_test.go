--- conflicted
+++ resolved
@@ -394,7 +394,6 @@
 
 	t.Log(msg)
 
-<<<<<<< HEAD
 	node = newNode(peer,
 		k,
 		peers,
@@ -405,11 +404,8 @@
 		enableSyncLimit,
 		storeType,
 		heartbeatTimeout,
+		logLevel,
 		t)
-=======
-	node = newNode(peer, k, peers, genesisPeers, cacheSize, syncLimit, joinTimeoutSeconds,
-		enableSyncLimit, storeType, heartbeatTimeout, logLevel, t)
->>>>>>> f1899ae3
 
 	nodes = append(append([]*Node{}, nodeSet...), node)
 	node.RunAsync(true)
