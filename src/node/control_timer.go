package node

import (
	"math/rand"
	"time"
)

type timerFactory func(time.Duration) <-chan time.Time

//ControlTimer struct
type ControlTimer struct {
	timerFactory timerFactory
	tickCh       chan struct{}      //sends a signal to listening process
	resetCh      chan time.Duration //receives instruction to reset the heartbeatTimer
	stopCh       chan struct{}      //receives instruction to stop the heartbeatTimer
	shutdownCh   chan struct{}      //receives instruction to exit Run loop
	set          bool
}

//NewControlTimer is a ControlTimer factory method
func NewControlTimer(timerFactory timerFactory) *ControlTimer {
	return &ControlTimer{
		timerFactory: timerFactory,
		tickCh:       make(chan struct{}),
		resetCh:      make(chan time.Duration),
		stopCh:       make(chan struct{}),
		shutdownCh:   make(chan struct{}),
	}
}

<<<<<<< HEAD
=======
//NewRandomControlTimer is a ControlTimer factory method that produces a ControlTimer with a random timeout
>>>>>>> 427b16b4
func NewRandomControlTimer() *ControlTimer {

	randomTimeout := func(min time.Duration) <-chan time.Time {
		if min == 0 {
			return nil
		}
		extra := (time.Duration(rand.Int63()) % min)
		return time.After(min + extra)
	}
	return NewControlTimer(randomTimeout)
}

<<<<<<< HEAD
=======
//Run starts the Control Timer
>>>>>>> 427b16b4
func (c *ControlTimer) Run(init time.Duration) {

	setTimer := func(t time.Duration) <-chan time.Time {
		c.set = true
		return c.timerFactory(t)
	}

	timer := setTimer(init)
	for {
		select {
		case <-timer:
			c.tickCh <- struct{}{}
			c.set = false
		case t := <-c.resetCh:
			timer = setTimer(t)
		case <-c.stopCh:
			timer = nil
			c.set = false
		case <-c.shutdownCh:
			c.set = false
			return
		}
	}
}

//Shutdown shuts down the ControlTimer
func (c *ControlTimer) Shutdown() {
	close(c.shutdownCh)
}<|MERGE_RESOLUTION|>--- conflicted
+++ resolved
@@ -28,10 +28,8 @@
 	}
 }
 
-<<<<<<< HEAD
-=======
-//NewRandomControlTimer is a ControlTimer factory method that produces a ControlTimer with a random timeout
->>>>>>> 427b16b4
+//NewRandomControlTimer is a ControlTimer factory method that produces a
+//ControlTimer with a random timeout
 func NewRandomControlTimer() *ControlTimer {
 
 	randomTimeout := func(min time.Duration) <-chan time.Time {
@@ -44,10 +42,7 @@
 	return NewControlTimer(randomTimeout)
 }
 
-<<<<<<< HEAD
-=======
 //Run starts the Control Timer
->>>>>>> 427b16b4
 func (c *ControlTimer) Run(init time.Duration) {
 
 	setTimer := func(t time.Duration) <-chan time.Time {
