package node

import (
	"crypto/ecdsa"
	"encoding/json"
	"fmt"
	"io/ioutil"
	"math/rand"
	"os"
	"reflect"
	"strconv"
	"testing"
	"time"

	"github.com/sirupsen/logrus"

	"github.com/mosaicnetworks/babble/src/common"
	"github.com/mosaicnetworks/babble/src/config"
	bkeys "github.com/mosaicnetworks/babble/src/crypto/keys"
	hg "github.com/mosaicnetworks/babble/src/hashgraph"
	"github.com/mosaicnetworks/babble/src/net"
	"github.com/mosaicnetworks/babble/src/peers"
	dummy "github.com/mosaicnetworks/babble/src/proxy/dummy"
)

/*

Tests for regular gossip routines when fast-sync is disabled.

NO FAST-SYNC, NO DYNAMIC PARTICIPANTS.

*/
var ip = 9990

func TestAddTransaction(t *testing.T) {
<<<<<<< HEAD
	keys, peers := initPeers(t, 2)
	genesisPeerSet := clonePeerSet(t, peers.Peers)
	conf := config.NewTestConfig(t)

	//Start two nodes
	nodes := initNodes(
		keys,
		peers,
		genesisPeerSet,
		conf.CacheSize,
		conf.SyncLimit,
		conf.TCPTimeout,
		conf.EnableFastSync,
		"inmem",
		conf.HeartbeatTimeout,
		t)
	defer shutdownNodes(nodes)

	nodes[0].RunAsync(false)
	nodes[1].RunAsync(false)
=======
	keys, p := initPeers(t, 2)
	conf := config.NewTestConfig(t, common.TestLogLevel)

	//Start two nodes

	peers := p.Peers

	peer0Trans, err := net.NewTCPTransport(peers[0].NetAddr, "", 2, conf.TCPTimeout, conf.JoinTimeout, conf.Logger())
	if err != nil {
		t.Fatalf("Fatal err: %v", err)
	}
	go peer0Trans.Listen()
	peer0Proxy := dummy.NewInmemDummyClient(common.NewTestEntry(t, common.TestLogLevel))
	defer peer0Trans.Close()

	genesisPeerSet := clonePeerSet(t, p.Peers)

	node0 := NewNode(conf,
		NewValidator(keys[0], peers[0].Moniker),
		p,
		genesisPeerSet,
		hg.NewInmemStore(conf.CacheSize),
		peer0Trans,
		peer0Proxy)
	node0.Init()

	node0.RunAsync(false)

	peer1Trans, err := net.NewTCPTransport(peers[1].NetAddr, "", 2, conf.TCPTimeout, conf.JoinTimeout, conf.Logger())
	if err != nil {
		t.Fatalf("Fatal 2 err: %v", err)
	}
	go peer1Trans.Listen()
	peer1Proxy := dummy.NewInmemDummyClient(common.NewTestEntry(t, common.TestLogLevel))
	defer peer1Trans.Close()

	node1 := NewNode(config.NewTestConfig(t, common.TestLogLevel),
		NewValidator(keys[1], peers[1].Moniker),
		p,
		genesisPeerSet,
		hg.NewInmemStore(conf.CacheSize),
		peer1Trans,
		peer1Proxy)
	node1.Init()
>>>>>>> f1899ae3

	//Submit a Tx to node0
	message := "Hello World!"
	node0AppProxy := nodes[0].proxy.(*dummy.InmemDummyClient)
	node0AppProxy.SubmitTx([]byte(message))

	//simulate a SyncRequest from node0 to node1
	node0KnownEvents := nodes[0].core.KnownEvents()

	resp, err := nodes[0].requestSync(
		peers.Peers[1].NetAddr,
		node0KnownEvents,
		500)
	if err != nil {
		t.Error("Fatal Error 2", err)
		t.Fatal(err)
	}

	if err := nodes[0].sync(peers.Peers[1].ID(), resp.Events); err != nil {
		t.Error("Fatal Error 3", err)
		t.Fatal(err)
	}

	//check the Tx was removed from the transactionPool and added to the new Head

	if l := len(nodes[0].core.transactionPool); l > 0 {
		t.Fatalf("Fatal node0's transactionPool should have 0 elements, not %d\n", l)
	}

	node0Head, _ := nodes[0].core.GetHead()
	if l := len(node0Head.Transactions()); l != 1 {
		t.Fatalf("Fatal node0's Head should have 1 element, not %d\n", l)
	}

	if m := string(node0Head.Transactions()[0]); m != message {
		t.Fatalf("Fatal Transaction message should be '%s' not, not %s\n", message, m)
	}
}

func TestGossip(t *testing.T) {
	keys, peers := initPeers(t, 4)

	genesisPeerSet := clonePeerSet(t, peers.Peers)

	nodes := initNodes(keys, peers, genesisPeerSet, 100000, 1000, 5, false, "inmem", 5*time.Millisecond, common.TestLogLevel, t)
	//defer drawGraphs(nodes, t)

	target := 50
	err := gossip(nodes, target, true, 3*time.Second)
	if err != nil {
		t.Error("Fatal Error", err)
		t.Fatal(err)
	}

	checkGossip(nodes, 0, t)
}

func TestMissingNodeGossip(t *testing.T) {
	keys, peers := initPeers(t, 4)

	genesisPeerSet := clonePeerSet(t, peers.Peers)

	nodes := initNodes(keys, peers, genesisPeerSet, 1000, 1000, 5, false, "inmem", 5*time.Millisecond, common.TestLogLevel, t)
	//defer drawGraphs(nodes, t)

	err := gossip(nodes[1:], 10, true, 6*time.Second)
	if err != nil {
		t.Error("Fatal Error", err)
		t.Fatal(err)
	}

	checkGossip(nodes[1:], 0, t)
}

func TestSyncLimit(t *testing.T) {
	keys, peers := initPeers(t, 4)

	genesisPeerSet := clonePeerSet(t, peers.Peers)

	nodes := initNodes(keys, peers, genesisPeerSet, 1000, 1000, 5, false, "inmem", 5*time.Millisecond, common.TestLogLevel, t)
	defer shutdownNodes(nodes)

	err := gossip(nodes, 10, false, 3*time.Second)
	if err != nil {
		t.Error("Fatal Error", err)
		t.Fatal(err)
	}

	//create fake node[0] known to artificially reach SyncLimit
	node0KnownEvents := nodes[0].core.KnownEvents()
	for k := range node0KnownEvents {
		node0KnownEvents[k] = 0
	}

	//create a sync request with a low SyncLimit of 50. The responding node
	//should account for the SyncLimit and return only 50 events.
	args := net.SyncRequest{
		FromID:    nodes[0].core.validator.ID(),
		SyncLimit: 50,
		Known:     node0KnownEvents,
	}

	var out net.SyncResponse
	if err := nodes[0].trans.Sync(nodes[1].trans.LocalAddr(), &args, &out); err != nil {
		t.Fatalf("Fatal err: %v", err)
	}

	//Check that response contains only 50 events
	if len(out.Events) != 50 {
		t.Fatalf("Fatal SyncResponse should contain 50 events, not %d", len(out.Events))
	}
}

func TestShutdown(t *testing.T) {
	keys, peers := initPeers(t, 4)

	genesisPeerSet := clonePeerSet(t, peers.Peers)

	nodes := initNodes(keys, peers, genesisPeerSet, 1000, 1000, 5, false, "inmem", 5*time.Millisecond, common.TestLogLevel, t)
	runNodes(nodes, false)

	nodes[0].Shutdown()

	err := nodes[1].gossip(peers.Peers[0])
	if err == nil {
		t.Fatal("Fatal Expected Timeout Error")
	}

	nodes[1].Shutdown()
}

func TestBootstrapAllNodes(t *testing.T) {
	os.RemoveAll("test_data")
	os.Mkdir("test_data", os.ModeDir|0777)

	//create a first network with BadgerStore and wait till it reaches 10 blocks
	//before shutting it down
	keys, peers := initPeers(t, 4)
	genesisPeerSet := clonePeerSet(t, peers.Peers)

	nodes := initNodes(keys, peers, genesisPeerSet, 1000, 1000, 10, false, "badger", 6*time.Millisecond, common.TestLogLevel, t)

	err := gossip(nodes, 10, true, 3*time.Second)
	if err != nil {
		t.Error("Fatal Error", err)
		t.Fatal(err)
	}
	checkGossip(nodes, 0, t)

	//Now try to recreate a network from the databases created in the first step
	//and advance it to 20 blocks
	newNodes := recycleNodes(nodes, t)

	err = gossip(newNodes, 20, true, 3*time.Second)
	if err != nil {
		t.Error("Fatal Error 2", err)
		t.Fatal(err)
	}
	checkGossip(newNodes, 0, t)

	//Check that both networks did not have completely different consensus events
	checkGossip([]*Node{nodes[0], newNodes[0]}, 0, t)
}

func BenchmarkGossip(b *testing.B) {
	for n := 0; n < b.N; n++ {
		keys, peers := initPeers(b, 4)

		genesisPeerSet := clonePeerSet(b, peers.Peers)

		nodes := initNodes(keys, peers, genesisPeerSet, 1000, 1000, 5, false, "inmem", 5*time.Millisecond, common.TestLogLevel, b)
		gossip(nodes, 50, true, 3*time.Second)
	}
}

/*******************************************************************************
HELPERS
*******************************************************************************/

func initPeers(t testing.TB, n int) ([]*ecdsa.PrivateKey, *peers.PeerSet) {
	keys := []*ecdsa.PrivateKey{}
	pirs := []*peers.Peer{}

	for i := 0; i < n; i++ {
		key, _ := bkeys.GenerateECDSAKey()
		keys = append(keys, key)
		peer := peers.NewPeer(
			bkeys.PublicKeyHex(&keys[i].PublicKey),
			fmt.Sprintf("127.0.0.1:%d", ip),
			fmt.Sprintf("node%d", i),
		)
		pirs = append(pirs, peer)
		if t != nil {
			t.Logf("Setting up Node %d on 127.0.0.1:%d  %s", i, ip, bkeys.PublicKeyHex(&keys[i].PublicKey))
		}
		ip++
	}

	peerSet := peers.NewPeerSet(pirs)

	return keys, peerSet
}

func clonePeerSet(t testing.TB, sourcePeers []*peers.Peer) *peers.PeerSet {
	var newPeers []*peers.Peer
	for _, p := range sourcePeers {
		newPeers = append(newPeers, peers.NewPeer(p.PubKeyHex, p.NetAddr, p.Moniker))
	}

	return peers.NewPeerSet(newPeers)
}

func newNode(peer *peers.Peer,
	k *ecdsa.PrivateKey,
	peers *peers.PeerSet,
	genesisPeers *peers.PeerSet,
	cacheSize,
	syncLimit int,
	joinTimeoutSeconds time.Duration,
	enableSyncLimit bool,
	storeType string,
	heartbeatTimeout time.Duration,
	logLevel logrus.Level,
	t testing.TB) *Node {

	conf := config.NewTestConfig(t, common.TestLogLevel)
	conf.HeartbeatTimeout = heartbeatTimeout
	conf.TCPTimeout = time.Second
	conf.JoinTimeout = joinTimeoutSeconds * time.Second
	conf.CacheSize = cacheSize
	conf.SyncLimit = syncLimit
	conf.EnableFastSync = enableSyncLimit
	//	conf.LogLevel = logLevel

	t.Logf("Starting node on %s", peer.NetAddr)

	trans, err := net.NewTCPTransport(peer.NetAddr,
		"", 2, conf.TCPTimeout, conf.JoinTimeout, conf.Logger())
	if err != nil {
		t.Fatalf("Fatal failed to create transport for peer %d: %s", peer.ID(), err)
	}
	go trans.Listen()

	var store hg.Store
	switch storeType {
	case "badger":
		path, _ := ioutil.TempDir("test_data", "badger")
		store, err = hg.NewBadgerStore(conf.CacheSize, path, nil)
		if err != nil {
			t.Fatalf("Fatal failed to create BadgerStore for peer %d: %s", peer.ID(), err)
		}
	case "inmem":
		store = hg.NewInmemStore(conf.CacheSize)
	}

	prox := dummy.NewInmemDummyClient(common.NewTestEntry(t, common.TestLogLevel))
	node := NewNode(conf,
		NewValidator(k, peer.Moniker),
		peers,
		genesisPeers,
		store,
		trans,
		prox)

	if err := node.Init(); err != nil {
		t.Fatalf("Fatal failed to initialize node%d: %s", peer.ID(), err)
	}

	t.Logf("Created Node %s %d", peer.Moniker, peer.ID())
	logPeerList(t, peers, "Peerlist: ")
	return node
}

func initNodes(keys []*ecdsa.PrivateKey,
	peers *peers.PeerSet,
	genesisPeers *peers.PeerSet,
	cacheSize,
	syncLimit int,
	joinTimeoutSeconds time.Duration,
	enableSyncLimit bool,
	storeType string,
	heartbeatTimeout time.Duration,
	logLevel logrus.Level,
	t testing.TB) []*Node {

	nodes := []*Node{}

	for _, k := range keys {
		pubKey := bkeys.PublicKeyHex(&k.PublicKey)

		peer, ok := peers.ByPubKey[pubKey]
		if !ok {
			t.Fatalf("Fatal Peer not found")
		}

		node := newNode(peer,
			k,
			peers,
			genesisPeers,
			cacheSize,
			syncLimit,
			joinTimeoutSeconds,
			enableSyncLimit,
			storeType,
			heartbeatTimeout,
			logLevel,
			t)

		nodes = append(nodes, node)
	}
	return nodes
}

func recycleNodes(oldNodes []*Node, t *testing.T) []*Node {
	newNodes := []*Node{}
	for _, oldNode := range oldNodes {
		newNode := recycleNode(oldNode, t)
		newNodes = append(newNodes, newNode)
	}
	return newNodes
}

func recycleNode(oldNode *Node, t *testing.T) *Node {
	conf := oldNode.conf
	key := oldNode.core.validator.Key
	moniker := oldNode.core.validator.Moniker
	peers := oldNode.core.peers
	genesisPeerSet := oldNode.core.genesisPeers

	var store hg.Store
	var err error
	if _, ok := oldNode.core.hg.Store.(*hg.BadgerStore); ok {
		store, err = hg.NewBadgerStore(conf.CacheSize, oldNode.core.hg.Store.StorePath(), nil)
		if err != nil {
			t.Error("Fatal Error recyleNode", err)
			t.Fatal(err)
		}
	} else {
		store = hg.NewInmemStore(conf.CacheSize)
	}

	trans, err := net.NewTCPTransport(oldNode.trans.LocalAddr(),
		"", 2, conf.TCPTimeout, conf.JoinTimeout, conf.Logger())
	if err != nil {
		t.Error("Fatal Error 2 recycleNode", err)
		t.Fatal(err)
	}

	go trans.Listen()
	prox := dummy.NewInmemDummyClient(common.NewTestEntry(t, common.TestLogLevel))

	conf.Bootstrap = true

	newNode := NewNode(conf, NewValidator(key, moniker), peers, genesisPeerSet,
		store, trans, prox)

	if err := newNode.Init(); err != nil {
		t.Error("Fatal Error 3 recycleNode", err)
		t.Fatal(err)
	}

	return newNode
}

func runNodes(nodes []*Node, gossip bool) {
	for _, n := range nodes {
		node := n
		go func() {
			node.Run(gossip)
		}()
	}
}

func gossip(nodes []*Node, target int, shutdown bool, timeout time.Duration) error {
	runNodes(nodes, true)
	err := bombardAndWait(nodes, target, timeout)
	if err != nil {
		return err
	}
	if shutdown {
		shutdownNodes(nodes)
	}
	return nil
}

func bombardAndWait(nodes []*Node, target int, timeout time.Duration) error {
	//send a lot of random transactions to the nodes
	quit := make(chan struct{})
	makeRandomTransactions(nodes, quit)

	//wait until all nodes reach at least block 'target'
	stopper := time.After(timeout)
	for {
		select {
		case <-stopper:
			return fmt.Errorf("TIMEOUT in bombardAndWait waiting for block %d, currently %d",
				target, nodes[0].core.GetLastBlockIndex())
		default:
		}
		time.Sleep(10 * time.Millisecond)
		done := true
		for _, n := range nodes {
			ce := n.core.GetLastBlockIndex()
			if ce < target {
				done = false
				break
			} else {
				//wait until the target block has retrieved a state hash from
				//the app
				targetBlock, err := n.core.hg.Store.GetBlock(target)
				if err != nil {
					return fmt.Errorf("Error: Couldn't find target block: %v, ce: %d", err, ce)
				}
				if len(targetBlock.StateHash()) == 0 {
					done = false
					break
				}
			}
		}
		if done {
			break
		}
	}
	close(quit)
	return nil
}

func makeRandomTransactions(nodes []*Node, quit chan struct{}) {
	go func() {
		seq := make(map[int]int)
		for {
			select {
			case <-quit:
				return
			default:
				n := rand.Intn(len(nodes))
				node := nodes[n]
				submitTransaction(node, []byte(fmt.Sprintf("node%d transaction %d", n, seq[n])))
				seq[n] = seq[n] + 1
				time.Sleep(3 * time.Millisecond)
			}
		}
	}()
}

func submitTransaction(n *Node, tx []byte) error {
	prox, ok := n.proxy.(*dummy.InmemDummyClient)
	if !ok {
		return fmt.Errorf("Error casting to InmemProp")
	}
	prox.SubmitTx([]byte(tx))
	return nil
}

func shutdownNodesSlice(t *testing.T, nodes []*Node, keys []uint) {
	t.Log("shutdownNodesSlice", nodes)

	for i := range keys {
		j := keys[len(keys)-1-i]

		if j >= 0 && j < uint(len(nodes)) {
			t.Logf("Shutting down node %d", j)
			nodes[j].Shutdown()
		} else {
			t.Logf("Node ")
		}

	}
}

func shutdownNodes(nodes []*Node) {
	for _, n := range nodes {
		n.Shutdown()
	}
}

func checkGossip(nodes []*Node, fromBlock int, t *testing.T) {
	t.Log("checkGossip fromBlock: ", fromBlock)

	nodeBlocks := map[int][]*hg.Block{}
	for index, n := range nodes {
		blocks := []*hg.Block{}
		for i := fromBlock; i < n.core.hg.Store.LastBlockIndex(); i++ {
			block, err := n.core.hg.Store.GetBlock(i)
			if err != nil {
				t.Fatalf("Fatal checkGossip: %v ", err)
			}
			blocks = append(blocks, block)
		}
		nodeBlocks[index] = blocks
	}

	minB := len(nodeBlocks[0])
	for k := 1; k < len(nodes); k++ {
		if len(nodeBlocks[k]) < minB {
			minB = len(nodeBlocks[k])
		}
	}

	for i, block := range nodeBlocks[0][:minB] {
		for k := 1; k < len(nodes); k++ {
			oBlock := nodeBlocks[k][i]
			if !reflect.DeepEqual(block.Body, oBlock.Body) {
				t.Fatalf("Fatal checkGossip: Difference in Block %d. ###### nodes[0]: %#v ###### nodes[%d]: %#v", block.Index(), block.Body, k, oBlock.Body)
			}
		}
	}
}

func drawGraphs(nodes []*Node, t *testing.T) {
	os.RemoveAll("test_data")
	os.Mkdir("test_data", os.ModeDir|0777)
	for _, n := range nodes {
		graph := NewGraph(n)

		n.coreLock.Lock()
		info, err := graph.GetInfos()
		n.coreLock.Unlock()

		if err != nil {
			t.Logf("ERROR drawing graph: %s", err)
			continue
		}

		jinfo, err := json.Marshal(info)
		if err != nil {
			t.Log(err)
		}

		err = ioutil.WriteFile(fmt.Sprintf("test_data/info%d", n.core.validator.ID()), jinfo, 0644)
		if err != nil {
			t.Log(err)
		}
	}
}

func deleteStores(nodes []*Node, t *testing.T) {
	for _, n := range nodes {
		if err := os.RemoveAll(n.core.hg.Store.StorePath()); err != nil {
			t.Error("Fatal Error deleteStores", err)
			t.Fatal(err)
		}
	}
}

func getCommittedTransactions(n *Node) ([][]byte, error) {
	InmemAppProxy, ok := n.proxy.(*dummy.InmemDummyClient)
	if !ok {
		return nil, fmt.Errorf("Error casting to InmemProp")
	}
	res := InmemAppProxy.GetCommittedTransactions()
	return res, nil
}

//Function to build a nice representation of the peerlist and put it in the logs.
func logPeerList(t testing.TB, peers *peers.PeerSet, msg string) {
	comma := ""
	iplist := ""

	for i, p := range peers.Peers {
		iplist += comma + strconv.Itoa(i) + ": " + p.NetAddr
		comma = ", "
	}

	t.Log(msg, iplist)
}

func logNodeList(t testing.TB, nodes []*Node, msg string) {
	comma := ""
	iplist := ""

	for i, p := range nodes {
		iplist += comma + strconv.Itoa(i) + ": " + fmt.Sprintf("%x", p.core.validator.ID())
		comma = ", "
	}

	t.Log(msg, iplist)
}

func peerDifference(slice1 []*peers.Peer, slice2 []*peers.Peer) []string {
	var diff []string

	for _, s1 := range slice1 {
		found := false
		for _, s2 := range slice2 {
			if s1.PubKeyHex == s2.PubKeyHex {
				found = true
				break
			}
		}

		if !found {
			diff = append(diff, s1.PubKeyHex)
		}
	}

	return diff
}

func checkFrames(nodes []*Node, fromRound int, t *testing.T) {
	t.Log("checkFrames fromRound: ", fromRound)

	var maxFrames []int

	for _, k := range nodes {
		maxFrames = append(maxFrames, k.core.hg.Store.LastRound())
	}

	t.Logf("Max Frame Rounds %#v", maxFrames)

	n := nodes[0]

	for i := fromRound; i < n.core.hg.Store.LastRound(); i++ {
		for j, n2 := range nodes {
			if n == n2 {
				continue
			}
			frame, err := n.core.hg.Store.GetFrame(i)
			if err != nil {
				t.Log("Frame Load Error", err)
				continue
			}
			frame2, err2 := n2.core.hg.Store.GetFrame(i)
			if err2 != nil {
				t.Log("Frame Load Error node2", err2)
				continue
			}

			if !reflect.DeepEqual(frame.Peers, frame2.Peers) {
				// We have a difference.
				in1Only := peerDifference(frame.Peers, frame2.Peers)
				innOnly := peerDifference(frame2.Peers, frame.Peers)

				if in1Only != nil {
					t.Logf("Frame %d: In Node 0 only not node %d, %#v", i, j, in1Only)
				}
				if innOnly != nil {
					t.Logf("Frame %d: In Node %d only not node 0, %#v", i, j, innOnly)
				}
			}
		}
	}
}<|MERGE_RESOLUTION|>--- conflicted
+++ resolved
@@ -33,73 +33,26 @@
 var ip = 9990
 
 func TestAddTransaction(t *testing.T) {
-<<<<<<< HEAD
 	keys, peers := initPeers(t, 2)
 	genesisPeerSet := clonePeerSet(t, peers.Peers)
-	conf := config.NewTestConfig(t)
 
 	//Start two nodes
 	nodes := initNodes(
 		keys,
 		peers,
 		genesisPeerSet,
-		conf.CacheSize,
-		conf.SyncLimit,
-		conf.TCPTimeout,
-		conf.EnableFastSync,
+		10000,
+		500,
+		1*time.Second,
+		false,
 		"inmem",
-		conf.HeartbeatTimeout,
+		10*time.Millisecond,
+		logrus.DebugLevel,
 		t)
 	defer shutdownNodes(nodes)
 
 	nodes[0].RunAsync(false)
 	nodes[1].RunAsync(false)
-=======
-	keys, p := initPeers(t, 2)
-	conf := config.NewTestConfig(t, common.TestLogLevel)
-
-	//Start two nodes
-
-	peers := p.Peers
-
-	peer0Trans, err := net.NewTCPTransport(peers[0].NetAddr, "", 2, conf.TCPTimeout, conf.JoinTimeout, conf.Logger())
-	if err != nil {
-		t.Fatalf("Fatal err: %v", err)
-	}
-	go peer0Trans.Listen()
-	peer0Proxy := dummy.NewInmemDummyClient(common.NewTestEntry(t, common.TestLogLevel))
-	defer peer0Trans.Close()
-
-	genesisPeerSet := clonePeerSet(t, p.Peers)
-
-	node0 := NewNode(conf,
-		NewValidator(keys[0], peers[0].Moniker),
-		p,
-		genesisPeerSet,
-		hg.NewInmemStore(conf.CacheSize),
-		peer0Trans,
-		peer0Proxy)
-	node0.Init()
-
-	node0.RunAsync(false)
-
-	peer1Trans, err := net.NewTCPTransport(peers[1].NetAddr, "", 2, conf.TCPTimeout, conf.JoinTimeout, conf.Logger())
-	if err != nil {
-		t.Fatalf("Fatal 2 err: %v", err)
-	}
-	go peer1Trans.Listen()
-	peer1Proxy := dummy.NewInmemDummyClient(common.NewTestEntry(t, common.TestLogLevel))
-	defer peer1Trans.Close()
-
-	node1 := NewNode(config.NewTestConfig(t, common.TestLogLevel),
-		NewValidator(keys[1], peers[1].Moniker),
-		p,
-		genesisPeerSet,
-		hg.NewInmemStore(conf.CacheSize),
-		peer1Trans,
-		peer1Proxy)
-	node1.Init()
->>>>>>> f1899ae3
 
 	//Submit a Tx to node0
 	message := "Hello World!"
