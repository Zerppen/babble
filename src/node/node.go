--- conflicted
+++ resolved
@@ -2,11 +2,8 @@
 
 import (
 	"fmt"
-<<<<<<< HEAD
-=======
 	"os"
 	"os/signal"
->>>>>>> 427b16b4
 	"strconv"
 	"sync"
 	"syscall"
@@ -29,12 +26,6 @@
 
 	logger *logrus.Entry
 
-<<<<<<< HEAD
-	id       uint32
-	core     *Core
-	coreLock sync.Mutex
-
-=======
 	// core is the link between the node and the underlying hashgraph. It
 	// controls some higher-level operations like inserting a list of events,
 	// keeping track of the peers list, fast-forwarding, etc.
@@ -43,7 +34,6 @@
 
 	// transport is the object used to transmit and receive commands to other
 	// nodes.
->>>>>>> 427b16b4
 	trans net.Transport
 	netCh <-chan net.RPC
 
@@ -56,14 +46,11 @@
 	// submitted to Babble
 	submitCh chan []byte
 
-<<<<<<< HEAD
-=======
 	// sigintCh is where the node listens for signals to politely leave the
 	// Babble network.
 	sigintCh chan os.Signal
 
 	// shutdownCh is where the node listens for commands to cleanly shutdown.
->>>>>>> 427b16b4
 	shutdownCh chan struct{}
 
 	// The node runs the controlTimer in the background to periodically receive
@@ -78,56 +65,30 @@
 
 // NewNode is a factory method that returns a Node instance
 func NewNode(conf *Config,
-<<<<<<< HEAD
-	id uint32,
-	key *ecdsa.PrivateKey,
-	peers *peers.PeerSet,
-=======
 	validator *Validator,
 	peers *peers.PeerSet,
 	genesisPeers *peers.PeerSet,
->>>>>>> 427b16b4
 	store hg.Store,
 	trans net.Transport,
 	proxy proxy.AppProxy,
 ) *Node {
-<<<<<<< HEAD
-=======
 	//Prepare sigintCh to relay SIGINT system calls
 	sigintCh := make(chan os.Signal)
 	signal.Notify(sigintCh, os.Interrupt, syscall.SIGINT)
->>>>>>> 427b16b4
 
 	node := Node{
 		conf:         conf,
-<<<<<<< HEAD
-		logger:       conf.Logger.WithField("this_id", id),
-		core:         NewCore(id, key, peers, store, proxy.CommitBlock, conf.Logger),
-=======
 		logger:       conf.Logger.WithField("this_id", validator.ID()),
 		core:         NewCore(validator, peers, genesisPeers, store, proxy.CommitBlock, conf.Logger),
->>>>>>> 427b16b4
 		trans:        trans,
 		netCh:        trans.Consumer(),
 		proxy:        proxy,
 		submitCh:     proxy.SubmitCh(),
-<<<<<<< HEAD
-=======
 		sigintCh:     sigintCh,
->>>>>>> 427b16b4
 		shutdownCh:   make(chan struct{}),
 		controlTimer: NewRandomControlTimer(),
 	}
 
-<<<<<<< HEAD
-	node.needBoostrap = store.NeedBoostrap()
-
-	return &node
-}
-
-func (n *Node) Init() error {
-	if n.needBoostrap {
-=======
 	return &node
 }
 
@@ -142,7 +103,6 @@
 // validator-set and the value of the fast-sync option.
 func (n *Node) Init() error {
 	if n.conf.Bootstrap {
->>>>>>> 427b16b4
 		n.logger.Debug("Bootstrap")
 
 		if err := n.core.Bootstrap(); err != nil {
@@ -150,25 +110,6 @@
 		}
 	}
 
-<<<<<<< HEAD
-	if _, ok := n.core.peers.ByID[n.id]; !ok {
-		n.logger.Debug("Node does not belong to PeerSet => Shutdown")
-	}
-
-	if err := n.core.SetHeadAndSeq(); err != nil {
-		n.core.SetHeadAndSeq()
-	}
-
-	n.setState(Babbling)
-
-	return nil
-}
-
-func (n *Node) RunAsync(gossip bool) {
-	n.logger.WithField("gossip", gossip).Debug("runasync")
-
-	go n.Run(gossip)
-=======
 	_, ok := n.core.peers.ByID[n.core.validator.ID()]
 	if ok {
 		n.logger.Debug("Node belongs to PeerSet")
@@ -179,27 +120,17 @@
 	}
 
 	return nil
->>>>>>> 427b16b4
 }
 
 // Run invokes the main loop of the node. The gossip parameter controls whether
 // to actively participate in gossip or not.
 func (n *Node) Run(gossip bool) {
-<<<<<<< HEAD
-	//The ControlTimer allows the background routines to control the
-	//heartbeat timer when the node is in the Babbling state. The timer should
-	//only be running when there are uncommitted transactions in the system.
-	go n.controlTimer.Run(n.conf.HeartbeatTimeout)
-
-	//Execute some background work regardless of the state of the node.
-=======
 	// The ControlTimer allows the background routines to control the heartbeat
 	// timer when the node is in the Babbling state. The timer should only be
 	// running when there are uncommitted transactions in the system.
 	go n.controlTimer.Run(n.conf.HeartbeatTimeout)
 
 	// Execute some background work regardless of the state of the node.
->>>>>>> 427b16b4
 	go n.doBackgroundWork()
 
 	//Execute Node State Machine
@@ -222,121 +153,6 @@
 	}
 }
 
-<<<<<<< HEAD
-func (n *Node) resetTimer() {
-	n.coreLock.Lock()
-	defer n.coreLock.Unlock()
-
-	if !n.controlTimer.set {
-		ts := n.conf.HeartbeatTimeout
-
-		//Slow gossip if nothing interesting to say
-		if n.core.hg.PendingLoadedEvents == 0 &&
-			len(n.core.transactionPool) == 0 &&
-			n.core.selfBlockSignatures.Len() == 0 {
-			ts = time.Duration(time.Second)
-		}
-
-		n.controlTimer.resetCh <- ts
-	}
-}
-
-func (n *Node) doBackgroundWork() {
-	for {
-		select {
-		case t := <-n.submitCh:
-			n.logger.Debug("Adding Transaction")
-			n.addTransaction(t)
-			n.resetTimer()
-		case <-n.shutdownCh:
-			return
-		}
-	}
-}
-
-//babble is interrupted when a gossip function, launched asychronously, changes
-//the state from Babbling to CatchingUp, or when the node is shutdown.
-//Otherwise, it processes RPC requests, periodicaly initiates gossip while there
-//is something to gossip about, or waits.
-func (n *Node) babble(gossip bool) {
-	n.logger.Debug("BABBLING")
-
-	returnCh := make(chan struct{}, 100)
-	for {
-		select {
-		case rpc := <-n.netCh:
-			n.goFunc(func() {
-				n.logger.Debug("Processing RPC")
-				n.processRPC(rpc)
-				n.resetTimer()
-			})
-		case <-n.controlTimer.tickCh:
-			if gossip {
-				n.logger.Debug("Time to gossip!")
-				peer := n.core.peerSelector.Next()
-				if peer != nil {
-					n.goFunc(func() { n.gossip(peer, returnCh) })
-				} else {
-					n.monologue()
-				}
-			}
-			n.resetTimer()
-		case <-returnCh:
-			return
-		case <-n.shutdownCh:
-			return
-		}
-	}
-}
-
-func (n *Node) fastForward() error {
-	n.logger.Debug("CATCHING-UP")
-
-	//wait until sync routines finish
-	n.waitRoutines()
-
-	//fastForwardRequest
-	peer := n.core.peerSelector.Next()
-
-	start := time.Now()
-	resp, err := n.requestFastForward(peer.NetAddr)
-	elapsed := time.Since(start)
-	n.logger.WithField("duration", elapsed.Nanoseconds()).Debug("requestFastForward()")
-	if err != nil {
-		n.logger.WithField("error", err).Error("requestFastForward()")
-		return err
-	}
-
-	n.logger.WithFields(logrus.Fields{
-		"from_id":              resp.FromID,
-		"block_index":          resp.Block.Index(),
-		"block_round_received": resp.Block.RoundReceived(),
-		"frame_events":         len(resp.Frame.Events),
-		"frame_roots":          resp.Frame.Roots,
-		"frame_peers":          len(resp.Frame.Peers),
-		"snapshot":             resp.Snapshot,
-	}).Debug("FastForwardResponse")
-
-	//prepare core. ie: fresh hashgraph
-	n.coreLock.Lock()
-	err = n.core.FastForward(peer.PubKeyHex, &resp.Block, &resp.Frame)
-	n.coreLock.Unlock()
-	if err != nil {
-		n.logger.WithError(err).Error("Fast Forwarding Hashgraph")
-		return err
-	}
-
-	//update app from snapshot
-	err = n.proxy.Restore(resp.Snapshot)
-	if err != nil {
-		n.logger.WithError(err).Error("Restoring App from Snapshot")
-		return err
-	}
-
-	n.logger.Debug("Fast-Forward OK")
-
-	n.setState(Babbling)
-=======
 // RunAsync runs the node in a separate goroutine
 func (n *Node) RunAsync(gossip bool) {
 	n.logger.WithField("gossip", gossip).Debug("runasync")
@@ -541,41 +357,19 @@
 			return err
 		}
 	}
->>>>>>> 427b16b4
-
-	return nil
-}
-
-<<<<<<< HEAD
-//This function is usually called in a go-routine and needs to inform the
-//calling routine (usually the babble routine) when it is time to exit the
-//Babbling state and return.
-func (n *Node) gossip(peer *peers.Peer, parentReturnCh chan struct{}) error {
-	//pull
-	syncLimit, otherKnownEvents, err := n.pull(peer)
-=======
+
+	return nil
+}
+
 // gossip performs a pull-push gossip operation with the selected peer.
 func (n *Node) gossip(peer *peers.Peer) error {
 	//pull
 	otherKnownEvents, err := n.pull(peer)
->>>>>>> 427b16b4
 	if err != nil {
 		n.logger.WithError(err).Error("gossip pull")
 		return err
 	}
 
-<<<<<<< HEAD
-	//check and handle syncLimit
-	if syncLimit {
-		n.logger.WithField("from", peer.ID()).Debug("SyncLimit")
-		n.setState(CatchingUp) //
-		parentReturnCh <- struct{}{}
-
-		return nil
-	}
-
-=======
->>>>>>> 427b16b4
 	//push
 	err = n.push(peer, otherKnownEvents)
 	if err != nil {
@@ -590,37 +384,11 @@
 
 	n.logStats()
 
-<<<<<<< HEAD
-	return nil
-}
-
-func (n *Node) monologue() error {
-	n.coreLock.Lock()
-	defer n.coreLock.Unlock()
-
-	err := n.core.AddSelfEvent("")
-	if err != nil {
-		n.logger.WithError(err).Error("monologue, AddSelfEvent()")
-		return err
-	}
-
-	err = n.core.ProcessSigPool()
-	if err != nil {
-		n.logger.WithError(err).Error("monologue, ProcessSigPool()")
-		return err
-	}
-
-	return nil
-}
-
-func (n *Node) pull(peer *peers.Peer) (syncLimit bool, otherKnownEvents map[uint32]int, err error) {
-=======
 	return nil
 }
 
 // pull performs a SyncRequest and processes the response.
 func (n *Node) pull(peer *peers.Peer) (otherKnownEvents map[uint32]int, err error) {
->>>>>>> 427b16b4
 	//Compute Known
 	n.coreLock.Lock()
 	knownEvents := n.core.KnownEvents()
@@ -628,11 +396,7 @@
 
 	//Send SyncRequest
 	start := time.Now()
-<<<<<<< HEAD
-	resp, err := n.requestSync(peer.NetAddr, knownEvents)
-=======
 	resp, err := n.requestSync(peer.NetAddr, knownEvents, n.conf.SyncLimit)
->>>>>>> 427b16b4
 	elapsed := time.Since(start)
 	n.logger.WithField("duration", elapsed.Nanoseconds()).Debug("requestSync()")
 
@@ -647,13 +411,6 @@
 		"known":   resp.Known,
 	}).Debug("SyncResponse")
 
-<<<<<<< HEAD
-	if resp.SyncLimit {
-		return true, nil, nil
-	}
-
-=======
->>>>>>> 427b16b4
 	//Add Events to Hashgraph and create new Head if necessary
 	n.coreLock.Lock()
 	err = n.sync(peer.ID(), resp.Events)
@@ -661,30 +418,11 @@
 
 	if err != nil {
 		n.logger.WithField("error", err).Error("sync()")
-<<<<<<< HEAD
-		return false, nil, err
-	}
-
-	return false, resp.Known, nil
-}
-
-func (n *Node) push(peer *peers.Peer, knownEvents map[uint32]int) error {
-	//Check SyncLimit
-	n.coreLock.Lock()
-	overSyncLimit := n.core.OverSyncLimit(knownEvents, n.conf.SyncLimit)
-	n.coreLock.Unlock()
-
-	if overSyncLimit {
-		n.logger.Debug("SyncLimit")
-		return nil
-	}
-=======
 		return nil, err
 	}
 
 	return resp.Known, nil
 }
->>>>>>> 427b16b4
 
 // push preforms an EagerSyncRequest
 func (n *Node) push(peer *peers.Peer, knownEvents map[uint32]int) error {
@@ -701,9 +439,6 @@
 	}
 
 	if len(eventDiff) > 0 {
-<<<<<<< HEAD
-		//Convert to WireEvents
-=======
 		// do not push more than sync_limit events
 		if n.conf.SyncLimit < len(eventDiff) {
 			n.logger.WithFields(logrus.Fields{
@@ -714,52 +449,11 @@
 		}
 
 		// Convert to WireEvents
->>>>>>> 427b16b4
 		wireEvents, err := n.core.ToWire(eventDiff)
 		if err != nil {
 			n.logger.WithField("error", err).Debug("Converting to WireEvent")
 			return err
 		}
-<<<<<<< HEAD
-
-		//Create and Send EagerSyncRequest
-		start = time.Now()
-		resp2, err := n.requestEagerSync(peer.NetAddr, wireEvents)
-		elapsed = time.Since(start)
-		n.logger.WithField("duration", elapsed.Nanoseconds()).Debug("requestEagerSync()")
-		if err != nil {
-			n.logger.WithField("error", err).Error("requestEagerSync()")
-			return err
-		}
-		n.logger.WithFields(logrus.Fields{
-			"from_id": resp2.FromID,
-			"success": resp2.Success,
-		}).Debug("EagerSyncResponse")
-	}
-
-	return nil
-}
-
-func (n *Node) sync(fromID uint32, events []hg.WireEvent) error {
-	//Insert Events in Hashgraph and create new Head if necessary
-	start := time.Now()
-	err := n.core.Sync(fromID, events)
-	elapsed := time.Since(start)
-	n.logger.WithField("duration", elapsed.Nanoseconds()).Debug("Sync()")
-	if err != nil {
-		n.logger.WithError(err).Error()
-		return err
-	}
-
-	//Process SignaturePool
-	start = time.Now()
-	err = n.core.ProcessSigPool()
-	elapsed = time.Since(start)
-	n.logger.WithField("duration", elapsed.Nanoseconds()).Debug("ProcessSigPool()")
-	if err != nil {
-		n.logger.WithError(err).Error()
-		return err
-=======
 
 		// Create and Send EagerSyncRequest
 		start = time.Now()
@@ -927,84 +621,11 @@
 		// is not an error.
 		n.logger.Debug("JoinRequest refused. Shutting down.")
 		n.Shutdown()
->>>>>>> 427b16b4
-	}
-
-	return nil
-}
-
-<<<<<<< HEAD
-func (n *Node) addTransaction(tx []byte) {
-	n.coreLock.Lock()
-	defer n.coreLock.Unlock()
-
-	n.core.AddTransactions([][]byte{tx})
-}
-
-func (n *Node) Shutdown() {
-	if n.getState() != Shutdown {
-		n.logger.Debug("Shutdown")
-
-		//Exit any non-shutdown state immediately
-		n.setState(Shutdown)
-
-		//Stop and wait for concurrent operations
-		close(n.shutdownCh)
-
-		n.waitRoutines()
-
-		//For some reason this needs to be called after closing the shutdownCh
-		//Not entirely sure why...
-		n.controlTimer.Shutdown()
-
-		//transport and store should only be closed once all concurrent operations
-		//are finished otherwise they will panic trying to use close objects
-		n.trans.Close()
-
-		n.core.hg.Store.Close()
-	}
-}
-
-func (n *Node) GetStats() map[string]string {
-	toString := func(i *int) string {
-		if i == nil {
-			return "nil"
-		}
-
-		return strconv.Itoa(*i)
-	}
-
-	timeElapsed := time.Since(n.start)
-
-	consensusEvents := n.core.GetConsensusEventsCount()
-
-	consensusEventsPerSecond := float64(consensusEvents) / timeElapsed.Seconds()
-
-	lastConsensusRound := n.core.GetLastConsensusRoundIndex()
-
-	var consensusRoundsPerSecond float64
-
-	if lastConsensusRound != nil {
-		consensusRoundsPerSecond = float64(*lastConsensusRound) / timeElapsed.Seconds()
-	}
-
-	s := map[string]string{
-		"last_consensus_round":   toString(lastConsensusRound),
-		"last_block_index":       strconv.Itoa(n.core.GetLastBlockIndex()),
-		"consensus_events":       strconv.Itoa(consensusEvents),
-		"consensus_transactions": strconv.Itoa(n.core.GetConsensusTransactionsCount()),
-		"undetermined_events":    strconv.Itoa(len(n.core.GetUndeterminedEvents())),
-		"transaction_pool":       strconv.Itoa(len(n.core.transactionPool)),
-		"num_peers":              strconv.Itoa(n.core.peerSelector.Peers().Len()),
-		"sync_rate":              strconv.FormatFloat(n.SyncRate(), 'f', 2, 64),
-		"events_per_second":      strconv.FormatFloat(consensusEventsPerSecond, 'f', 2, 64),
-		"rounds_per_second":      strconv.FormatFloat(consensusRoundsPerSecond, 'f', 2, 64),
-		"round_events":           strconv.Itoa(n.core.GetLastCommitedRoundEventsCount()),
-		"id":                     fmt.Sprint(n.id),
-		"state":                  n.getState().String(),
-	}
-	return s
-=======
+	}
+
+	return nil
+}
+
 /*******************************************************************************
 Utils
 *******************************************************************************/
@@ -1031,7 +652,6 @@
 	defer n.coreLock.Unlock()
 
 	n.core.AddTransactions([][]byte{tx})
->>>>>>> 427b16b4
 }
 
 // logStats logs the output returned by GetStats()
@@ -1063,29 +683,6 @@
 	if n.syncRequests != 0 {
 		syncErrorRate = float64(n.syncErrors) / float64(n.syncRequests)
 	}
-<<<<<<< HEAD
 
 	return 1 - syncErrorRate
-}
-
-func (n *Node) GetBlock(blockIndex int) (*hg.Block, error) {
-	return n.core.hg.Store.GetBlock(blockIndex)
-}
-
-func (n *Node) GetEvents() (map[uint32]int, error) {
-	res := n.core.KnownEvents()
-
-	return res, nil
-}
-
-func (n *Node) ID() uint32 {
-	return n.id
-}
-
-func (n *Node) GetPeers() []*peers.Peer {
-	return n.core.peers.Peers
-=======
-
-	return 1 - syncErrorRate
->>>>>>> 427b16b4
 }