package node

import (
	"fmt"
	"reflect"
	"sort"
	"sync"
	"time"

	"github.com/mosaicnetworks/babble/src/common"
	hg "github.com/mosaicnetworks/babble/src/hashgraph"
	"github.com/mosaicnetworks/babble/src/peers"
	"github.com/mosaicnetworks/babble/src/proxy"
	"github.com/sirupsen/logrus"
)

//Core is the core Node object
type Core struct {
	validator *Validator

	hg *hg.Hashgraph

	// peers is the list of peers that the node will try to gossip with; not
	// necessarily the current validator-set.
	peers        *peers.PeerSet
	genesisPeers *peers.PeerSet

	peerSelector PeerSelector
	selectorLock sync.Mutex

	// validators reflects the latest validator-set used in the hashgraph
	// consensus methods.
	validators *peers.PeerSet

	// Hash and Index of this instance's head Event
	Head string
	Seq  int

<<<<<<< HEAD
	// AcceptedRound is the first round at which the node's last JoinRequest
	// takes effect. A node will not create SelfEvents before reaching
	// AcceptedRound.Default -1.
	AcceptedRound int

	// RemovedRound is the round at which the node's last LeaveRequest takes
	// effect (if there is one). Default -1.
	RemovedRound int

	// TargetRound is the minimum Consensus Round that the node needs to reach.
	// It is useful to set this value to a joining peer's accepted-round to
	// prevent them from having to wait.
=======
	//AcceptedRound is the first Round to which this peer belongs. A node will
	//not create SelfEvents before reaching AcceptedRound. Default -1.
	AcceptedRound int

	//RemovedRound is the round at which the node's last LeaveRequest takes
	//effect (if there is one). Default -1.
	RemovedRound int

	/*
		TargetRound is the minimum Consensus Round that the node needs to reach.
		It is useful to set this value to a joining peer's accepted-round to
		prevent them from having to wait. Default -1.
	*/
>>>>>>> d2305ad0
	TargetRound int

	// Events that are not tied to this node's Head. This is managed by the Sync
	// method. If the gossip condition is false (there is nothing interesting to
	// record), items are added to heads; if the gossip condition is true, items
	// are removed from heads and used to record a new self-event. This
	// functionality allows to not grow the hashgraph continuously when there is
	// nothing to record.
	heads map[uint32]*hg.Event

	transactionPool         [][]byte
	internalTransactionPool []hg.InternalTransaction
	selfBlockSignatures     *hg.SigPool

	proxyCommitCallback proxy.CommitCallback

	promises map[string]*JoinPromise

	logger *logrus.Entry
}

//NewCore is a factory method that returns a new Core object
func NewCore(
	validator *Validator,
	peers *peers.PeerSet,
	genesisPeers *peers.PeerSet,
	validators *peers.PeerSet,
	store hg.Store,
	proxyCommitCallback proxy.CommitCallback,
	logger *logrus.Logger) *Core {

	if logger == nil {
		logger = logrus.New()
		logger.Level = logrus.DebugLevel
	}
	logEntry := logger.WithField("id", validator.ID())

	peerSelector := NewRandomPeerSelector(peers, validator.ID())

	core := &Core{
		validator:               validator,
		proxyCommitCallback:     proxyCommitCallback,
		peers:                   peers,
		genesisPeers:            genesisPeers,
		validators:              validators,
		peerSelector:            peerSelector,
		transactionPool:         [][]byte{},
		internalTransactionPool: []hg.InternalTransaction{},
		selfBlockSignatures:     hg.NewSigPool(),
		promises:                make(map[string]*JoinPromise),
		heads:                   make(map[uint32]*hg.Event),
		logger:                  logEntry,
		Head:                    "",
		Seq:                     -1,
		AcceptedRound:           -1,
		RemovedRound:            -1,
		TargetRound:             -1,
	}

	core.hg = hg.NewHashgraph(store, core.Commit, logEntry)

	core.hg.Init(genesisPeers)

	return core
}

//SetHeadAndSeq sets the Head and Seq of a Core object
func (c *Core) SetHeadAndSeq() error {
	head := ""
	seq := -1

	_, ok := c.hg.Store.RepertoireByID()[c.validator.ID()]

	if ok {
		last, err := c.hg.Store.LastEventFrom(c.validator.PublicKeyHex())
		if err != nil && !common.Is(err, common.Empty) {
			return err
		}

		if last != "" {
			lastEvent, err := c.GetEvent(last)
			if err != nil {
				return err
			}

			head = last
			seq = lastEvent.Index()
		}
	} else {
		c.logger.Debug("Not in repertoire yet.")
	}

	c.Head = head
	c.Seq = seq

	c.logger.WithFields(logrus.Fields{
		"core.Head": c.Head,
		"core.Seq":  c.Seq,
	}).Debugf("SetHeadAndSeq")

	return nil
}

//Bootstrap calls the Hashgraph Bootstrap
func (c *Core) Bootstrap() error {
	c.logger.Debug("Bootstrap")
	return c.hg.Bootstrap()
}

//SetPeers sets the peers property and a New RandomPeerSelector
func (c *Core) SetPeers(ps *peers.PeerSet) {
	c.peers = ps
	c.peerSelector = NewRandomPeerSelector(c.peers, c.validator.ID())
}

//++++++++++++++++++++++++++++++++++++++++++++++++++++++++++++++++++++++++++++++

//SignAndInsertSelfEvent signs a HashGraph Event, inserts it and runs consensus
func (c *Core) SignAndInsertSelfEvent(event *hg.Event) error {
	if err := event.Sign(c.validator.Key); err != nil {
		return err
	}
	return c.InsertEventAndRunConsensus(event, true)
}

//InsertEventAndRunConsensus Inserts a hashgraph event and runs consensus
func (c *Core) InsertEventAndRunConsensus(event *hg.Event, setWireInfo bool) error {
	if err := c.hg.InsertEventAndRunConsensus(event, setWireInfo); err != nil {
		return err
	}
	if event.Creator() == c.validator.PublicKeyHex() {
		c.Head = event.Hex()
		c.Seq = event.Index()
	}
	return nil
}

//KnownEvents returns known events from the Hashgraph store
func (c *Core) KnownEvents() map[uint32]int {
	return c.hg.Store.KnownEvents()
}

//++++++++++++++++++++++++++++++++++++++++++++++++++++++++++++++++++++++++++++++

//Commit the Block to the App
func (c *Core) Commit(block *hg.Block) error {
	//Commit the Block to the App
	commitResponse, err := c.proxyCommitCallback(*block)

	c.logger.WithFields(logrus.Fields{
		"block":                         block.Index(),
		"state_hash":                    fmt.Sprintf("%X", commitResponse.StateHash),
		"internal_transaction_receipts": commitResponse.InternalTransactionReceipts,
		"err": err,
	}).Debug("CommitBlock Response")

	//XXX Handle errors

	//Handle the response to set Block StateHash and process InternalTransaction
	//receipts which might update the PeerSet.
	if err == nil {
		block.Body.StateHash = commitResponse.StateHash
		block.Body.InternalTransactionReceipts = commitResponse.InternalTransactionReceipts

		//Sign the block if we belong to its validator-set
		blockPeerSet, err := c.hg.Store.GetPeerSet(block.RoundReceived())
		if err != nil {
			return err
		}

		if _, ok := blockPeerSet.ByID[c.validator.ID()]; ok {
			sig, err := c.SignBlock(block)
			if err != nil {
				return err
			}
			c.selfBlockSignatures.Add(sig)
		}

		err = c.hg.SetAnchorBlock(block)
		if err != nil {
			return err
		}

<<<<<<< HEAD
		err = c.ProcessAcceptedInternalTransactions(block.RoundReceived(), commitResponse.InternalTransactions)
=======
		c.selfBlockSignatures.Add(sig)

		err = c.ProcessAcceptedInternalTransactions(block.RoundReceived(), commitResponse.InternalTransactionReceipts)
>>>>>>> d2305ad0
		if err != nil {
			return err
		}
	}

	return err
}

//SignBlock signs the block
func (c *Core) SignBlock(block *hg.Block) (hg.BlockSignature, error) {
	sig, err := block.Sign(c.validator.Key)
	if err != nil {
		return hg.BlockSignature{}, err
	}

	err = block.SetSignature(sig)
	if err != nil {
		return hg.BlockSignature{}, err
	}

	err = c.hg.Store.SetBlock(block)
	if err != nil {
		return sig, err
	}

	return sig, nil
}

//ProcessAcceptedInternalTransactions processes the accepted internal transactions
<<<<<<< HEAD
func (c *Core) ProcessAcceptedInternalTransactions(roundReceived int, txs []hg.InternalTransaction) error {
	peers := c.peers
	validators := c.validators

	changed := false
	for _, tx := range txs {
		if tx.Body.Accepted == common.True {
			c.logger.WithFields(logrus.Fields{
				"peer":           tx.Body.Peer,
				"round_received": roundReceived,
				"type":           tx.Body.Type.String(),
			}).Debug("Processing accepted InternalTransaction")

			switch tx.Body.Type {
			case hg.PEER_ADD:
				validators = validators.WithNewPeer(&tx.Body.Peer)
				peers = peers.WithNewPeer(&tx.Body.Peer)
			case hg.PEER_REMOVE:
				validators = validators.WithRemovedPeer(&tx.Body.Peer)
				peers = peers.WithRemovedPeer(&tx.Body.Peer)
=======
func (c *Core) ProcessAcceptedInternalTransactions(roundReceived int, receipts []hg.InternalTransactionReceipt) error {
	newPeers := c.peers

	changed := false
	for _, r := range receipts {
		if r.Accepted {
			//update the PeerSet placeholder
			switch r.InternalTransaction.Body.Type {
			case hg.PEER_ADD:
				c.logger.WithField("peer", r.InternalTransaction.Body.Peer).Debug("adding peer")
				newPeers = newPeers.WithNewPeer(&r.InternalTransaction.Body.Peer)
			case hg.PEER_REMOVE:
				c.logger.WithField("peer", r.InternalTransaction.Body.Peer).Debug("removing peer")
				newPeers = newPeers.WithRemovedPeer(&r.InternalTransaction.Body.Peer)
>>>>>>> d2305ad0
			default:
			}

			changed = true
		} else {
			c.logger.WithField("peer", r.InternalTransaction.Body.Peer).Debug("InternalTransaction not accepted")
		}
	}

	//Why +6? According to lemmas 5.15 and 5.17 of the original whitepaper, all
	//consistent hashgraphs will have decided the fame of round r witnesses by
	//round r+5 or before; so it is safe to set the new peer-set at round r+6.
	effectiveRound := roundReceived + 6

	if changed {
<<<<<<< HEAD
		// Record the new validator-set in the underlying Hashgraph and in
		// the core's validators field

		err := c.hg.Store.SetPeerSet(effectiveRound, validators)
=======
		err := c.hg.Store.SetPeerSet(acceptedRound, newPeers)
>>>>>>> d2305ad0
		if err != nil {
			return fmt.Errorf("Updating Store PeerSet: %s", err)
		}

<<<<<<< HEAD
		c.validators = validators
=======
		//XXX should not be set immediately. We need a smarter way for core to
		//know which peerset to use depending on which round the hg is at.
		c.SetPeerSet(newPeers)
>>>>>>> d2305ad0

		c.logger.WithFields(logrus.Fields{
			"effective_round": effectiveRound,
			"validators":      len(validators.Peers),
		}).Debug("Validators Changed")

		// Update the current list of communicating peers. This is not
		// necessarily equal to the latest recorded validator_set.
		c.SetPeers(peers)

		// A new validator-set has been recorded and will only be effective from
		// effectiveRound. A joining node will not be able to participate in the
		// consensus until the Hashgraph reaches that effectiveRound. Hence, we
		// force everyone to reach that round.
		if effectiveRound > c.TargetRound {
			c.logger.Debugf("Update TargetRound from %d to %d", c.TargetRound, effectiveRound)
			c.TargetRound = effectiveRound
		}
	}

	for _, r := range receipts {
		//respond to the corresponding promise
<<<<<<< HEAD
		if p, ok := c.promises[tx.Hash()]; ok {
			p.Respond(effectiveRound, validators.Peers)
			delete(c.promises, tx.Hash())
=======
		if p, ok := c.promises[r.InternalTransaction.HashString()]; ok {
			if r.Accepted {
				p.Respond(true, acceptedRound, newPeers.Peers)
			} else {
				p.Respond(false, 0, []*peers.Peer{})
			}
			delete(c.promises, r.InternalTransaction.HashString())
>>>>>>> d2305ad0
		}
	}

	return nil
}

//++++++++++++++++++++++++++++++++++++++++++++++++++++++++++++++++++++++++++++++

//OverSyncLimit checks if the number of unknown events exceeds the syncLimit
func (c *Core) OverSyncLimit(knownEvents map[uint32]int, syncLimit int, enableSyncLimit bool) bool {
	if !enableSyncLimit {
		return false
	}

	totUnknown := 0
	myKnownEvents := c.KnownEvents()
	for i, li := range myKnownEvents {
		if li > knownEvents[i] {
			totUnknown += li - knownEvents[i]
		}
	}
	if totUnknown > syncLimit {
		return true
	}
	return false
}

//GetAnchorBlockWithFrame returns GetAnchorBlockWithFrame from the hashgraph
func (c *Core) GetAnchorBlockWithFrame() (*hg.Block, *hg.Frame, error) {
	return c.hg.GetAnchorBlockWithFrame()
}

//EventDiff returns events that c knowns about and are not in 'known'
func (c *Core) EventDiff(known map[uint32]int) (events []*hg.Event, err error) {
	unknown := []*hg.Event{}
	//known represents the index of the last event known for every participant
	//compare this to our view of events and fill unknown with events that we know of
	// and the other doesnt
	for id, ct := range known {
		peer, ok := c.hg.Store.RepertoireByID()[id]
		if !ok {
			continue
		}

		//get participant Events with index > ct
		participantEvents, err := c.hg.Store.ParticipantEvents(peer.PubKeyString(), ct)
		if err != nil {
			return []*hg.Event{}, err
		}
		for _, e := range participantEvents {
			ev, err := c.hg.Store.GetEvent(e)
			if err != nil {
				return []*hg.Event{}, err
			}
			unknown = append(unknown, ev)
		}
	}
	sort.Sort(hg.ByTopologicalOrder(unknown))

	return unknown, nil
}

//Sync decodes and inserts new Events into the Hashgraph. UnknownEvents are
//expected to be in topoligical order.
func (c *Core) Sync(fromID uint32, unknownEvents []hg.WireEvent) error {
	c.logger.WithField("unknown_events", len(unknownEvents)).Debug("Sync")

	var otherHead *hg.Event
	for _, we := range unknownEvents {
		ev, err := c.hg.ReadWireInfo(we)
		if err != nil {
			c.logger.WithFields(logrus.Fields{
				"wire_event": we,
				"error":      err,
			}).Error("Reading WireEvent")
			return err
		}

		if err := c.InsertEventAndRunConsensus(ev, false); err != nil {
			c.logger.WithError(err).Errorf("Inserting Event")
			return err
		}

		if we.Body.CreatorID == fromID {
			otherHead = ev
		}

		if h, ok := c.heads[we.Body.CreatorID]; ok &&
			h != nil &&
			we.Body.Index > h.Index() {

			delete(c.heads, we.Body.CreatorID)
		}
	}

	//Do not overwrite a non-empty head with an empty head
	if h, ok := c.heads[fromID]; !ok ||
		h == nil ||
		(otherHead != nil && otherHead.Index() > h.Index()) {

		c.heads[fromID] = otherHead
	}

	c.logger.WithFields(logrus.Fields{
		"loaded_events":             c.hg.PendingLoadedEvents,
		"transaction_pool":          len(c.transactionPool),
		"internal_transaction_pool": len(c.internalTransactionPool),
		"self_signature_pool":       c.selfBlockSignatures.Len(),
		"target_round":              c.TargetRound,
	}).Debug("Sync")

	//Create new event with self head and other head only if there are pending
	//loaded events or the pools are not empty
	if c.Busy() {
		return c.RecordHeads()
	}

	return nil
}

//RecordHeads adds heads as SelfEvents
func (c *Core) RecordHeads() error {
	c.logger.WithField("heads", len(c.heads)).Debug("RecordHeads()")

	for id, ev := range c.heads {
		op := ""
		if ev != nil {
			op = ev.Hex()
		}
		if err := c.AddSelfEvent(op); err != nil {
			return err
		}
		delete(c.heads, id)
	}

	return nil
}

//AddSelfEvent adds a self event
func (c *Core) AddSelfEvent(otherHead string) error {
	if c.hg.Store.LastRound() < c.AcceptedRound {
		c.logger.Debugf("Too early to insert self-event (%d / %d)", c.hg.Store.LastRound(), c.AcceptedRound)
		return nil
	}

	//Add own block signatures to next Event
	sigs := c.selfBlockSignatures.Slice()
	txs := len(c.transactionPool)
	itxs := len(c.internalTransactionPool)

	//create new event with self head and otherHead, and empty pools in its
	//payload
	newHead := hg.NewEvent(c.transactionPool,
		c.internalTransactionPool,
		sigs,
		[]string{c.Head, otherHead},
		c.validator.PublicKeyBytes(),
		c.Seq+1)

	//Inserting the Event, and running consensus methods, can have a side-effect
	//of adding items to the transaction pools (via the commit callback).
	if err := c.SignAndInsertSelfEvent(newHead); err != nil {
		c.logger.WithError(err).Errorf("Error inserting new head")
		return err
	}

	c.logger.WithFields(logrus.Fields{
		"index":                 newHead.Index(),
		"transactions":          len(newHead.Transactions()),
		"internal_transactions": len(newHead.InternalTransactions()),
		"block_signatures":      len(newHead.BlockSignatures()),
	}).Debug("Created Self-Event")

	//do not remove pool elements that were added by CommitCallback
	c.transactionPool = c.transactionPool[txs:]
	c.internalTransactionPool = c.internalTransactionPool[itxs:]
	c.selfBlockSignatures.RemoveSlice(sigs)

	return nil
}

//FastForward is used whilst in catchingUp state to apply past blocks and frames
func (c *Core) FastForward(peer string, block *hg.Block, frame *hg.Frame) error {

	c.logger.Debug("Fast Forward", frame.Round)
	peerSet := peers.NewPeerSet(frame.Peers)

	//Check Block Signatures
	err := c.hg.CheckBlock(block, peerSet)
	if err != nil {
		return err
	}

	//Check Frame Hash
	frameHash, err := frame.Hash()
	if err != nil {
		return err
	}

	if !reflect.DeepEqual(block.FrameHash(), frameHash) {
		return fmt.Errorf("Invalid Frame Hash")
	}

	err = c.hg.Reset(block, frame)
	if err != nil {
		return err
	}

	err = c.SetHeadAndSeq()
	if err != nil {
		return err
	}

	// Update peer-selector and validators
	c.SetPeers(peers.NewPeerSet(frame.Peers))
	c.validators = peers.NewPeerSet(frame.Peers)

	return nil
}

//Leave causes the node to leave the network
func (c *Core) Leave(leaveTimeout time.Duration) error {
	p, ok := c.peers.ByID[c.validator.ID()]
	if !ok {
		return fmt.Errorf("Leaving: Peer not found")
	}

	itx := hg.NewInternalTransaction(hg.PEER_REMOVE, *p)
	itx.Sign(c.validator.Key)

	promise := c.AddInternalTransaction(itx)

	//Wait for the InternalTransaction to go through consensus
	timeout := time.After(leaveTimeout)
	select {
	case resp := <-promise.RespCh:
		c.logger.WithFields(logrus.Fields{
			"leaving_round": resp.AcceptedRound,
			"peers":         len(resp.Peers),
		}).Debug("LeaveRequest processed")
		c.RemovedRound = resp.AcceptedRound
	case <-timeout:
		err := fmt.Errorf("Timeout waiting for LeaveRequest to go through consensus")
		c.logger.WithError(err).Error()
		return err
	}

	if c.peers.Len() >= 1 {
		//Wait for node to reach accepted round
		timeout = time.After(leaveTimeout)
		for {
			select {
			case <-timeout:
				err := fmt.Errorf("Timeout waiting for leaving node to reach TargetRound")
				c.logger.WithError(err).Error()
				return err
			default:
				if c.hg.LastConsensusRound != nil && *c.hg.LastConsensusRound < c.TargetRound {
					c.logger.Debugf("Waiting to reach TargetRound: %d/%d", *c.hg.LastConsensusRound, c.RemovedRound)
					time.Sleep(100 * time.Millisecond)
				} else {
					return nil
				}
			}
		}
	}

	return nil
}

//FromWire takes Wire Events and returns HashGraph Events
func (c *Core) FromWire(wireEvents []hg.WireEvent) ([]hg.Event, error) {
	events := make([]hg.Event, len(wireEvents), len(wireEvents))

	for i, w := range wireEvents {
		ev, err := c.hg.ReadWireInfo(w)
		if err != nil {
			return nil, err
		}

		events[i] = *ev
	}

	return events, nil
}

//ToWire takes HashGraph Events and returns Wire Events
func (c *Core) ToWire(events []*hg.Event) ([]hg.WireEvent, error) {
	wireEvents := make([]hg.WireEvent, len(events), len(events))

	for i, e := range events {
		wireEvents[i] = e.ToWire()
	}

	return wireEvents, nil
}

//ProcessSigPool calls Hashgraph ProcessSigPool
func (c *Core) ProcessSigPool() error {
	return c.hg.ProcessSigPool()
}

//AddTransactions appends transactions to the transaction pool
func (c *Core) AddTransactions(txs [][]byte) {
	c.transactionPool = append(c.transactionPool, txs...)
}

//AddInternalTransaction adds an internal transaction
func (c *Core) AddInternalTransaction(tx hg.InternalTransaction) *JoinPromise {
	//create promise
	promise := NewJoinPromise(tx)

	//save it to promise store, for later use by the Commit callback
	c.promises[tx.HashString()] = promise

	//submit the internal tx to be processed asynchronously by the gossip
	//routines
	c.internalTransactionPool = append(c.internalTransactionPool, tx)

	//return the promise
	return promise
}

//GetHead returns the head from the hashgraph store
func (c *Core) GetHead() (*hg.Event, error) {
	return c.hg.Store.GetEvent(c.Head)
}

//GetEvent returns an event from the hashgrapg store
func (c *Core) GetEvent(hash string) (*hg.Event, error) {
	return c.hg.Store.GetEvent(hash)
}

//GetEventTransactions returns the transactions for an event
func (c *Core) GetEventTransactions(hash string) ([][]byte, error) {
	var txs [][]byte
	ex, err := c.GetEvent(hash)
	if err != nil {
		return txs, err
	}
	txs = ex.Transactions()
	return txs, nil
}

//GetConsensusEvents returns consensus events from the hashgragh store
func (c *Core) GetConsensusEvents() []string {
	return c.hg.Store.ConsensusEvents()
}

//GetConsensusEventsCount returns the count of consensus events from the hashgragh store
func (c *Core) GetConsensusEventsCount() int {
	return c.hg.Store.ConsensusEventsCount()
}

//GetUndeterminedEvents returns undetermined events from the hashgraph
func (c *Core) GetUndeterminedEvents() []string {
	return c.hg.UndeterminedEvents
}

//GetPendingLoadedEvents returns pendign loading events from the hashgraph
func (c *Core) GetPendingLoadedEvents() int {
	return c.hg.PendingLoadedEvents
}

//GetConsensusTransactions returns the transaction from the events returned by GetConsensusEvents()
func (c *Core) GetConsensusTransactions() ([][]byte, error) {
	txs := [][]byte{}
	for _, e := range c.GetConsensusEvents() {
		eTxs, err := c.GetEventTransactions(e)
		if err != nil {
			return txs, fmt.Errorf("Consensus event not found: %s", e)
		}
		txs = append(txs, eTxs...)
	}
	return txs, nil
}

//GetLastConsensusRoundIndex returns the Last Consensus Round from the hashgraph
func (c *Core) GetLastConsensusRoundIndex() *int {
	return c.hg.LastConsensusRound
}

//GetConsensusTransactionsCount return ConsensusTransacions from the hashgraph
func (c *Core) GetConsensusTransactionsCount() int {
	return c.hg.ConsensusTransactions
}

//GetLastCommitedRoundEventsCount returns LastCommitedRoundEvents from the hashgraph
func (c *Core) GetLastCommitedRoundEventsCount() int {
	return c.hg.LastCommitedRoundEvents
}

//GetLastBlockIndex returns last block index from the hashgraph store
func (c *Core) GetLastBlockIndex() int {
	return c.hg.Store.LastBlockIndex()
}

//Busy returns a boolean that denotes whether there is incomplete processing
func (c *Core) Busy() bool {
	return c.hg.PendingLoadedEvents > 0 ||
		len(c.transactionPool) > 0 ||
		len(c.internalTransactionPool) > 0 ||
		c.selfBlockSignatures.Len() > 0 ||
		(c.hg.LastConsensusRound != nil && *c.hg.LastConsensusRound < c.TargetRound)
}<|MERGE_RESOLUTION|>--- conflicted
+++ resolved
@@ -36,7 +36,6 @@
 	Head string
 	Seq  int
 
-<<<<<<< HEAD
 	// AcceptedRound is the first round at which the node's last JoinRequest
 	// takes effect. A node will not create SelfEvents before reaching
 	// AcceptedRound.Default -1.
@@ -49,21 +48,6 @@
 	// TargetRound is the minimum Consensus Round that the node needs to reach.
 	// It is useful to set this value to a joining peer's accepted-round to
 	// prevent them from having to wait.
-=======
-	//AcceptedRound is the first Round to which this peer belongs. A node will
-	//not create SelfEvents before reaching AcceptedRound. Default -1.
-	AcceptedRound int
-
-	//RemovedRound is the round at which the node's last LeaveRequest takes
-	//effect (if there is one). Default -1.
-	RemovedRound int
-
-	/*
-		TargetRound is the minimum Consensus Round that the node needs to reach.
-		It is useful to set this value to a joining peer's accepted-round to
-		prevent them from having to wait. Default -1.
-	*/
->>>>>>> d2305ad0
 	TargetRound int
 
 	// Events that are not tied to this node's Head. This is managed by the Sync
@@ -247,13 +231,7 @@
 			return err
 		}
 
-<<<<<<< HEAD
-		err = c.ProcessAcceptedInternalTransactions(block.RoundReceived(), commitResponse.InternalTransactions)
-=======
-		c.selfBlockSignatures.Add(sig)
-
 		err = c.ProcessAcceptedInternalTransactions(block.RoundReceived(), commitResponse.InternalTransactionReceipts)
->>>>>>> d2305ad0
 		if err != nil {
 			return err
 		}
@@ -283,49 +261,34 @@
 }
 
 //ProcessAcceptedInternalTransactions processes the accepted internal transactions
-<<<<<<< HEAD
-func (c *Core) ProcessAcceptedInternalTransactions(roundReceived int, txs []hg.InternalTransaction) error {
-	peers := c.peers
+func (c *Core) ProcessAcceptedInternalTransactions(roundReceived int, receipts []hg.InternalTransactionReceipt) error {
+	currentPeers := c.peers
 	validators := c.validators
-
-	changed := false
-	for _, tx := range txs {
-		if tx.Body.Accepted == common.True {
-			c.logger.WithFields(logrus.Fields{
-				"peer":           tx.Body.Peer,
-				"round_received": roundReceived,
-				"type":           tx.Body.Type.String(),
-			}).Debug("Processing accepted InternalTransaction")
-
-			switch tx.Body.Type {
-			case hg.PEER_ADD:
-				validators = validators.WithNewPeer(&tx.Body.Peer)
-				peers = peers.WithNewPeer(&tx.Body.Peer)
-			case hg.PEER_REMOVE:
-				validators = validators.WithRemovedPeer(&tx.Body.Peer)
-				peers = peers.WithRemovedPeer(&tx.Body.Peer)
-=======
-func (c *Core) ProcessAcceptedInternalTransactions(roundReceived int, receipts []hg.InternalTransactionReceipt) error {
-	newPeers := c.peers
 
 	changed := false
 	for _, r := range receipts {
+		txBody := r.InternalTransaction.Body
+
 		if r.Accepted {
-			//update the PeerSet placeholder
-			switch r.InternalTransaction.Body.Type {
+			c.logger.WithFields(logrus.Fields{
+				"peer":           txBody.Peer,
+				"round_received": roundReceived,
+				"type":           txBody.Type.String(),
+			}).Debug("Processing accepted InternalTransaction")
+
+			switch txBody.Type {
 			case hg.PEER_ADD:
-				c.logger.WithField("peer", r.InternalTransaction.Body.Peer).Debug("adding peer")
-				newPeers = newPeers.WithNewPeer(&r.InternalTransaction.Body.Peer)
+				validators = validators.WithNewPeer(&txBody.Peer)
+				currentPeers = currentPeers.WithNewPeer(&txBody.Peer)
 			case hg.PEER_REMOVE:
-				c.logger.WithField("peer", r.InternalTransaction.Body.Peer).Debug("removing peer")
-				newPeers = newPeers.WithRemovedPeer(&r.InternalTransaction.Body.Peer)
->>>>>>> d2305ad0
+				validators = validators.WithRemovedPeer(&txBody.Peer)
+				currentPeers = currentPeers.WithRemovedPeer(&txBody.Peer)
 			default:
 			}
 
 			changed = true
 		} else {
-			c.logger.WithField("peer", r.InternalTransaction.Body.Peer).Debug("InternalTransaction not accepted")
+			c.logger.WithField("peer", txBody.Peer).Debug("InternalTransaction not accepted")
 		}
 	}
 
@@ -335,25 +298,15 @@
 	effectiveRound := roundReceived + 6
 
 	if changed {
-<<<<<<< HEAD
 		// Record the new validator-set in the underlying Hashgraph and in
 		// the core's validators field
 
 		err := c.hg.Store.SetPeerSet(effectiveRound, validators)
-=======
-		err := c.hg.Store.SetPeerSet(acceptedRound, newPeers)
->>>>>>> d2305ad0
 		if err != nil {
 			return fmt.Errorf("Updating Store PeerSet: %s", err)
 		}
 
-<<<<<<< HEAD
 		c.validators = validators
-=======
-		//XXX should not be set immediately. We need a smarter way for core to
-		//know which peerset to use depending on which round the hg is at.
-		c.SetPeerSet(newPeers)
->>>>>>> d2305ad0
 
 		c.logger.WithFields(logrus.Fields{
 			"effective_round": effectiveRound,
@@ -362,7 +315,7 @@
 
 		// Update the current list of communicating peers. This is not
 		// necessarily equal to the latest recorded validator_set.
-		c.SetPeers(peers)
+		c.SetPeers(currentPeers)
 
 		// A new validator-set has been recorded and will only be effective from
 		// effectiveRound. A joining node will not be able to participate in the
@@ -376,19 +329,13 @@
 
 	for _, r := range receipts {
 		//respond to the corresponding promise
-<<<<<<< HEAD
-		if p, ok := c.promises[tx.Hash()]; ok {
-			p.Respond(effectiveRound, validators.Peers)
-			delete(c.promises, tx.Hash())
-=======
 		if p, ok := c.promises[r.InternalTransaction.HashString()]; ok {
 			if r.Accepted {
-				p.Respond(true, acceptedRound, newPeers.Peers)
+				p.Respond(true, effectiveRound, c.validators.Peers)
 			} else {
 				p.Respond(false, 0, []*peers.Peer{})
 			}
 			delete(c.promises, r.InternalTransaction.HashString())
->>>>>>> d2305ad0
 		}
 	}
 
