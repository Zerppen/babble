--- conflicted
+++ resolved
@@ -304,51 +304,6 @@
 			"peers_count":    len(hgPeers.Peers),
 		}).Debug("Peers Changed")
 
-<<<<<<< HEAD
-		c.logger.WithFields(logrus.Fields{
-			"accepted_round":   acceptedRound,
-			"peers":            peers,
-			"by_id_length":     len(peers.ByID),
-			"by_pubkey_length": len(peers.ByPubKey),
-			"peer_length":      len(peers.Peers),
-		}).Debug("New PeerSet")
-
-		if len(peers.ByID) != len(peers.Peers) {
-			c.logger.WithFields(logrus.Fields{
-				"accepted_round":       acceptedRound,
-				"by_id_length":         len(peers.ByID),
-				"by_pubkey_length":     len(peers.ByPubKey),
-				"peer_length":          len(peers.Peers),
-				"old_by_id_length":     len(c.peers.ByID),
-				"old_by_pubkey_length": len(c.peers.ByPubKey),
-				"old_peer_length":      len(c.peers.Peers),
-			}).Warn("PeerSet Lengths Mismatch")
-
-			c.logger.WithFields(logrus.Fields{
-				"accepted_round":       acceptedRound,
-				"peers":                peers,
-				"by_id_length":         len(peers.ByID),
-				"by_pubkey_length":     len(peers.ByPubKey),
-				"peer_length":          len(peers.Peers),
-				"old_peers":            c.peers,
-				"old_by_id_length":     len(c.peers.ByID),
-				"old_by_pubkey_length": len(c.peers.ByPubKey),
-				"old_peer_length":      len(c.peers.Peers),
-			}).Warn("peerset lengths mismatch")
-
-			for i, pr := range peers.Peers {
-				c.logger.WithFields(logrus.Fields{
-					"id":     pr.ID(),
-					"pubkey": pr.PubKeyString(),
-					"idx":    i,
-				}).Debugf("Mismatch Peerset Peers %d", i)
-
-			}
-
-		}
-
-=======
->>>>>>> 6671e605
 		//XXX should not be set immediately. We need a smarter way for core to
 		//know which peerset to use depending on which round the hg is at.
 		c.SetPeerSet(corePeers)
