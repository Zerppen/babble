--- conflicted
+++ resolved
@@ -221,12 +221,7 @@
 
 			return err
 		}
-<<<<<<< HEAD
-
-		if err := c.InsertEvent(*ev, false); err != nil {
-=======
 		if err := c.InsertEvent(ev, false); err != nil {
->>>>>>> 2da321f6
 			return err
 		}
 
@@ -248,14 +243,10 @@
 	return nil
 }
 
-<<<<<<< HEAD
-func (c *Core) FastForward(peer string, block hg.Block, frame hg.Frame) error {
-=======
 func (c *Core) FastForward(peer string, block *hg.Block, frame *hg.Frame) error {
 
 	peerSet := peers.NewPeerSet(frame.Peers)
 
->>>>>>> 2da321f6
 	//Check Block Signatures
 	err := c.hg.CheckBlock(block, peerSet)
 	if err != nil {
