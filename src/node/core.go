package node

import (
	"fmt"
	"reflect"
	"sort"
	"sync"
<<<<<<< HEAD

	"github.com/mosaicnetworks/babble/src/crypto"
=======
	"time"

	"github.com/mosaicnetworks/babble/src/common"
>>>>>>> 427b16b4
	hg "github.com/mosaicnetworks/babble/src/hashgraph"
	"github.com/mosaicnetworks/babble/src/peers"
	"github.com/mosaicnetworks/babble/src/proxy"
	"github.com/sirupsen/logrus"
)

//Core is the core Node object
type Core struct {
<<<<<<< HEAD
	id     uint32
	key    *ecdsa.PrivateKey
	pubKey []byte
	hexID  string
	hg     *hg.Hashgraph

	peers        *peers.PeerSet //[PubKey] => id
	peerSelector PeerSelector
	selectorLock sync.Mutex

	//Hash and Index of this instance's head Event
	Head string
	Seq  int

	//AcceptedRound is the first Round to which this peer belongs. A node will
	//not create SelfEvents before reaching AcceptedRound.
	AcceptedRound int

	/*
		Events that are not tied to this node's Head. This is managed by
		the Sync method. If the gossip condition is false (there is nothing
		interesting to record), items are added to heads; if the gossip
		condition is true, items are removed from heads and used to record a new
		self-event. This functionality allows to not grow the hashgraph
		continuously when there is nothing to record.
	*/
	heads map[uint32]*hg.Event

	transactionPool     [][]byte
	selfBlockSignatures *hg.SigPool

	proxyCommitCallback proxy.CommitCallback
=======

	// validator is a wrapper around the private-key controlling this node.
	validator *Validator

	// hg is the underlying hashgraph where all the consensus computation and
	// data reside.
	hg *hg.Hashgraph

	// genesisPeers is the validator-set that the hashgraph/blockchain was
	// initialised with
	genesisPeers *peers.PeerSet

	// validators reflects the latest validator-set used in the hashgraph
	// consensus methods.
	validators *peers.PeerSet

	// peers is the list of peers that the node will try to gossip with; not
	// necessarily the current validator-set.
	peers *peers.PeerSet

	// peerSelector is the object that decides which peer to talk to next.
	peerSelector PeerSelector
	selectorLock sync.Mutex

	// Hash and Index of this instance's head Event
	Head string
	Seq  int

	// AcceptedRound is the first round at which the node's last JoinRequest
	// takes effect. A node will not create SelfEvents before reaching
	// AcceptedRound.Default -1.
	AcceptedRound int

	// RemovedRound is the round at which the node's last LeaveRequest takes
	// effect (if there is one). Default -1.
	RemovedRound int

	// TargetRound is the minimum Consensus Round that the node needs to reach.
	// It is useful to set this value to a joining peer's accepted-round to
	// prevent them from having to wait.
	TargetRound int

	// Events that are not tied to this node's Head. This is managed by the Sync
	// method. If the gossip condition is false (there is nothing interesting to
	// record), items are added to heads; if the gossip condition is true, items
	// are removed from heads and used to record a new self-event. This
	// functionality allows to not grow the hashgraph continuously when there is
	// nothing to record.
	heads map[uint32]*hg.Event

	// The transaction pool contains transactions submitted from the app that
	// still haven't made it into the hashgraph.
	transactionPool [][]byte

	// internalTransactionPool is the same as transactionPool but for
	// InternalTransactions
	internalTransactionPool []hg.InternalTransaction

	// selfBlockSignatures is a pool of block-signatures, created by this node,
	// that still haven't made it into the hashgraph.
	selfBlockSignatures *hg.SigPool

	// proxyCommitCallback is called by the hashgraph when a block is committed
	proxyCommitCallback proxy.CommitCallback

	// promises keeps track of pending JoinRequests while the corresponding
	// InternalTransactions go through consensus asynchronously.
	promises map[string]*JoinPromise
>>>>>>> 427b16b4

	logger *logrus.Entry
}

// NewCore is a factory method that returns a new Core object
func NewCore(
<<<<<<< HEAD
	id uint32,
	key *ecdsa.PrivateKey,
	peers *peers.PeerSet,
=======
	validator *Validator,
	peers *peers.PeerSet,
	genesisPeers *peers.PeerSet,
>>>>>>> 427b16b4
	store hg.Store,
	proxyCommitCallback proxy.CommitCallback,
	logger *logrus.Logger) *Core {

	if logger == nil {
		logger = logrus.New()
		logger.Level = logrus.DebugLevel
	}
	logEntry := logger.WithField("id", validator.ID())

	peerSelector := NewRandomPeerSelector(peers, validator.ID())

<<<<<<< HEAD
	peerSelector := NewRandomPeerSelector(peers, id)

	core := &Core{
		id:                  id,
		key:                 key,
		proxyCommitCallback: proxyCommitCallback,
		peers:               peers,
		peerSelector:        peerSelector,
		transactionPool:     [][]byte{},
		selfBlockSignatures: hg.NewSigPool(),
		heads:               make(map[uint32]*hg.Event),
		logger:              logEntry,
		Head:                "",
		Seq:                 -1,
		AcceptedRound:       -1,
	}

	core.hg = hg.NewHashgraph(store, core.Commit, logEntry)

	/*
		This will create roots and set PeerSet for round 0, which is not
		necessarily correct; what if this is a node that only joins the cluster
		on the go? Doesnt really matter because it's going to get Reset.
	*/
	core.hg.Init(peers)

	return core
}

func (c *Core) ID() uint32 {
	return c.id
}
=======
	core := &Core{
		validator:               validator,
		proxyCommitCallback:     proxyCommitCallback,
		genesisPeers:            genesisPeers,
		validators:              genesisPeers,
		peers:                   peers,
		peerSelector:            peerSelector,
		transactionPool:         [][]byte{},
		internalTransactionPool: []hg.InternalTransaction{},
		selfBlockSignatures:     hg.NewSigPool(),
		promises:                make(map[string]*JoinPromise),
		heads:                   make(map[uint32]*hg.Event),
		logger:                  logEntry,
		Head:                    "",
		Seq:                     -1,
		AcceptedRound:           -1,
		RemovedRound:            -1,
		TargetRound:             -1,
	}

	core.hg = hg.NewHashgraph(store, core.Commit, logEntry)
>>>>>>> 427b16b4

	core.hg.Init(genesisPeers)

	return core
}

// SetHeadAndSeq sets the Head and Seq of a Core object
func (c *Core) SetHeadAndSeq() error {
<<<<<<< HEAD
	var head string
	var seq int

	//Add self if not in Repertoire yet
	if _, ok := c.hg.Store.RepertoireByID()[c.ID()]; !ok {
		c.logger.Debug("Not in repertoire yet.")
		err := c.hg.Store.AddParticipant(peers.NewPeer(c.HexID(), ""))
		if err != nil {
			c.logger.WithError(err).Error("Error adding self to Store")
			return err
		}
	}

	last, isRoot, err := c.hg.Store.LastEventFrom(c.HexID())
	if err != nil {
		return err
	}
=======
	head := ""
	seq := -1

	_, ok := c.hg.Store.RepertoireByID()[c.validator.ID()]
>>>>>>> 427b16b4

	if ok {
		last, err := c.hg.Store.LastEventFrom(c.validator.PublicKeyHex())
		if err != nil && !common.Is(err, common.Empty) {
			return err
		}
<<<<<<< HEAD
		head = root.GetHead().Hash
		seq = root.GetHead().Index
	} else {
		lastEvent, err := c.GetEvent(last)
		if err != nil {
			return err
=======

		if last != "" {
			lastEvent, err := c.GetEvent(last)
			if err != nil {
				return err
			}

			head = last
			seq = lastEvent.Index()
>>>>>>> 427b16b4
		}
	} else {
		c.logger.Debug("Not in repertoire yet.")
	}

	c.Head = head
	c.Seq = seq

	c.logger.WithFields(logrus.Fields{
		"core.Head": c.Head,
		"core.Seq":  c.Seq,
	}).Debugf("SetHeadAndSeq")

	return nil
}

// Bootstrap calls the Hashgraph Bootstrap
func (c *Core) Bootstrap() error {
	c.logger.Debug("Bootstrap")
	return c.hg.Bootstrap()
}

// SetPeers sets the peers property and a New RandomPeerSelector
func (c *Core) SetPeers(ps *peers.PeerSet) {
	c.peers = ps
	c.peerSelector = NewRandomPeerSelector(c.peers, c.validator.ID())
}

<<<<<<< HEAD
func (c *Core) SignAndInsertSelfEvent(event *hg.Event) error {
	if c.hg.Store.LastRound() < c.AcceptedRound {
		c.logger.Debugf("Too early to gossip (%d / %d)", c.hg.Store.LastRound(), c.AcceptedRound)
		return nil
	}
	if err := event.Sign(c.key); err != nil {
		return err
	}
	return c.InsertEventAndRunConsensus(event, true)
}

=======
/*******************************************************************************
Busy
*******************************************************************************/

// Busy returns a boolean that denotes whether there is incomplete processing
func (c *Core) Busy() bool {
	return c.hg.PendingLoadedEvents > 0 ||
		len(c.transactionPool) > 0 ||
		len(c.internalTransactionPool) > 0 ||
		c.selfBlockSignatures.Len() > 0 ||
		(c.hg.LastConsensusRound != nil && *c.hg.LastConsensusRound < c.TargetRound)
}

/*******************************************************************************
Sync
*******************************************************************************/

// Sync decodes and inserts new Events into the Hashgraph. UnknownEvents are
// expected to be in topoligical order.
func (c *Core) Sync(fromID uint32, unknownEvents []hg.WireEvent) error {
	c.logger.WithField("unknown_events", len(unknownEvents)).Debug("Sync")

	var otherHead *hg.Event
	for _, we := range unknownEvents {
		ev, err := c.hg.ReadWireInfo(we)
		if err != nil {
			c.logger.WithFields(logrus.Fields{
				"wire_event": we,
				"error":      err,
			}).Error("Reading WireEvent")
			return err
		}

		if err := c.InsertEventAndRunConsensus(ev, false); err != nil {
			c.logger.WithError(err).Errorf("Inserting Event")
			return err
		}

		if we.Body.CreatorID == fromID {
			otherHead = ev
		}

		if h, ok := c.heads[we.Body.CreatorID]; ok &&
			h != nil &&
			we.Body.Index > h.Index() {

			delete(c.heads, we.Body.CreatorID)
		}
	}

	//Do not overwrite a non-empty head with an empty head
	if h, ok := c.heads[fromID]; !ok ||
		h == nil ||
		(otherHead != nil && otherHead.Index() > h.Index()) {

		c.heads[fromID] = otherHead
	}

	c.logger.WithFields(logrus.Fields{
		"loaded_events":             c.hg.PendingLoadedEvents,
		"transaction_pool":          len(c.transactionPool),
		"internal_transaction_pool": len(c.internalTransactionPool),
		"self_signature_pool":       c.selfBlockSignatures.Len(),
		"target_round":              c.TargetRound,
	}).Debug("Sync")

	//Create new event with self head and other head only if there are pending
	//loaded events or the pools are not empty
	if c.Busy() {
		return c.RecordHeads()
	}

	return nil
}

// RecordHeads adds heads as SelfEvents
func (c *Core) RecordHeads() error {
	c.logger.WithField("heads", len(c.heads)).Debug("RecordHeads()")

	for id, ev := range c.heads {
		op := ""
		if ev != nil {
			op = ev.Hex()
		}
		if err := c.AddSelfEvent(op); err != nil {
			return err
		}
		delete(c.heads, id)
	}

	return nil
}

// AddSelfEvent adds a self event
func (c *Core) AddSelfEvent(otherHead string) error {
	if c.hg.Store.LastRound() < c.AcceptedRound {
		c.logger.Debugf("Too early to insert self-event (%d / %d)", c.hg.Store.LastRound(), c.AcceptedRound)
		return nil
	}

	//Add own block signatures to next Event
	sigs := c.selfBlockSignatures.Slice()
	txs := len(c.transactionPool)
	itxs := len(c.internalTransactionPool)

	//create new event with self head and otherHead, and empty pools in its
	//payload
	newHead := hg.NewEvent(c.transactionPool,
		c.internalTransactionPool,
		sigs,
		[]string{c.Head, otherHead},
		c.validator.PublicKeyBytes(),
		c.Seq+1)

	//Inserting the Event, and running consensus methods, can have a side-effect
	//of adding items to the transaction pools (via the commit callback).
	if err := c.SignAndInsertSelfEvent(newHead); err != nil {
		c.logger.WithError(err).Errorf("Error inserting new head")
		return err
	}

	c.logger.WithFields(logrus.Fields{
		"index":                 newHead.Index(),
		"transactions":          len(newHead.Transactions()),
		"internal_transactions": len(newHead.InternalTransactions()),
		"block_signatures":      len(newHead.BlockSignatures()),
	}).Debug("Created Self-Event")

	//do not remove pool elements that were added by CommitCallback
	c.transactionPool = c.transactionPool[txs:]
	c.internalTransactionPool = c.internalTransactionPool[itxs:]
	c.selfBlockSignatures.RemoveSlice(sigs)

	return nil
}

// SignAndInsertSelfEvent signs a Hashgraph Event, inserts it and runs consensus
func (c *Core) SignAndInsertSelfEvent(event *hg.Event) error {
	if err := event.Sign(c.validator.Key); err != nil {
		return err
	}
	return c.InsertEventAndRunConsensus(event, true)
}

// InsertEventAndRunConsensus Inserts a hashgraph event and runs consensus
>>>>>>> 427b16b4
func (c *Core) InsertEventAndRunConsensus(event *hg.Event, setWireInfo bool) error {
	if err := c.hg.InsertEventAndRunConsensus(event, setWireInfo); err != nil {
		return err
	}
	if event.Creator() == c.validator.PublicKeyHex() {
		c.Head = event.Hex()
		c.Seq = event.Index()
	}
	return nil
}

<<<<<<< HEAD
=======
// KnownEvents returns known events from the Hashgraph store
>>>>>>> 427b16b4
func (c *Core) KnownEvents() map[uint32]int {
	return c.hg.Store.KnownEvents()
}

/*******************************************************************************
FastForward
*******************************************************************************/

// FastForward is used whilst in catchingUp state to apply past blocks and frames
func (c *Core) FastForward(block *hg.Block, frame *hg.Frame) error {

<<<<<<< HEAD
func (c *Core) Commit(block *hg.Block) error {
	//Commit the Block to the App
	commitResponse, err := c.proxyCommitCallback(*block)

	c.logger.WithFields(logrus.Fields{
		"block":      block.Index(),
		"state_hash": fmt.Sprintf("%X", commitResponse.StateHash),
		"err":        err,
	}).Debug("CommitBlock Response")

	//Handle the response to set Block StateHash and process accepted
	//InternalTransactions which might update the PeerSet.
	if err == nil {
		block.Body.StateHash = commitResponse.StateHash

		sig, err := c.SignBlock(block)
		if err != nil {
			return err
		}

		err = c.hg.SetAnchorBlock(block)
		if err != nil {
			return err
		}

		c.selfBlockSignatures.Add(sig)
	}

	return err
}

func (c *Core) SignBlock(block *hg.Block) (hg.BlockSignature, error) {
	sig, err := block.Sign(c.key)
=======
	c.logger.Debug("Fast Forward", frame.Round)
	peerSet := peers.NewPeerSet(frame.Peers)

	//Check Block Signatures
	err := c.hg.CheckBlock(block, peerSet)
>>>>>>> 427b16b4
	if err != nil {
		return err
	}

<<<<<<< HEAD
	err = block.SetSignature(sig)
	if err != nil {
		return hg.BlockSignature{}, err
	}

	err = c.hg.Store.SetBlock(block)
	if err != nil {
		return sig, err
	}

	return sig, nil
}
=======
	//Check Frame Hash
	frameHash, err := frame.Hash()
	if err != nil {
		return err
	}
>>>>>>> 427b16b4

	if !reflect.DeepEqual(block.FrameHash(), frameHash) {
		return fmt.Errorf("Invalid Frame Hash")
	}

<<<<<<< HEAD
func (c *Core) OverSyncLimit(knownEvents map[uint32]int, syncLimit int) bool {
	totUnknown := 0
	myKnownEvents := c.KnownEvents()
	for i, li := range myKnownEvents {
		if li > knownEvents[i] {
			totUnknown += li - knownEvents[i]
		}
=======
	err = c.hg.Reset(block, frame)
	if err != nil {
		return err
>>>>>>> 427b16b4
	}

	err = c.SetHeadAndSeq()
	if err != nil {
		return err
	}

	// Update peer-selector and validators
	c.SetPeers(peers.NewPeerSet(frame.Peers))
	c.validators = peers.NewPeerSet(frame.Peers)

	return nil
}

<<<<<<< HEAD
=======
//GetAnchorBlockWithFrame returns GetAnchorBlockWithFrame from the hashgraph
>>>>>>> 427b16b4
func (c *Core) GetAnchorBlockWithFrame() (*hg.Block, *hg.Frame, error) {
	return c.hg.GetAnchorBlockWithFrame()
}

<<<<<<< HEAD
//returns events that c knowns about and are not in 'known'
func (c *Core) EventDiff(known map[uint32]int) (events []*hg.Event, err error) {
	unknown := []*hg.Event{}
	//known represents the index of the last event known for every participant
	//compare this to our view of events and fill unknown with events that we know of
	// and the other doesnt
	for id, ct := range known {
		peer, ok := c.peers.ByID[id]

		if !ok {
			continue
		}

		//get participant Events with index > ct
		participantEvents, err := c.hg.Store.ParticipantEvents(peer.PubKeyHex, ct)
		if err != nil {
			return []*hg.Event{}, err
		}
		for _, e := range participantEvents {
			ev, err := c.hg.Store.GetEvent(e)
			if err != nil {
				return []*hg.Event{}, err
=======
/*******************************************************************************
Leave
*******************************************************************************/

// Leave causes the node to leave the network
func (c *Core) Leave(leaveTimeout time.Duration) error {
	p, ok := c.peers.ByID[c.validator.ID()]
	if !ok {
		return fmt.Errorf("Leaving: Peer not found")
	}

	itx := hg.NewInternalTransaction(hg.PEER_REMOVE, *p)
	itx.Sign(c.validator.Key)

	promise := c.AddInternalTransaction(itx)

	//Wait for the InternalTransaction to go through consensus
	timeout := time.After(leaveTimeout)
	select {
	case resp := <-promise.RespCh:
		c.logger.WithFields(logrus.Fields{
			"leaving_round": resp.AcceptedRound,
			"peers":         len(resp.Peers),
		}).Debug("LeaveRequest processed")
		c.RemovedRound = resp.AcceptedRound
	case <-timeout:
		err := fmt.Errorf("Timeout waiting for LeaveRequest to go through consensus")
		c.logger.WithError(err).Error()
		return err
	}

	if c.peers.Len() >= 1 {
		//Wait for node to reach accepted round
		timeout = time.After(leaveTimeout)
		for {
			select {
			case <-timeout:
				err := fmt.Errorf("Timeout waiting for leaving node to reach TargetRound")
				c.logger.WithError(err).Error()
				return err
			default:
				if c.hg.LastConsensusRound != nil && *c.hg.LastConsensusRound < c.TargetRound {
					c.logger.Debugf("Waiting to reach TargetRound: %d/%d", *c.hg.LastConsensusRound, c.RemovedRound)
					time.Sleep(100 * time.Millisecond)
				} else {
					return nil
				}
>>>>>>> 427b16b4
			}
		}
	}

	return nil
}

<<<<<<< HEAD
//Sync decodes and inserts new Events into the Hashgraph. UnknownEvents are
//expected to be in topoligical order.
func (c *Core) Sync(fromID uint32, unknownEvents []hg.WireEvent) error {
	c.logger.WithFields(logrus.Fields{
		"unknown_events":      len(unknownEvents),
		"transaction_pool":    len(c.transactionPool),
		"self_signature_pool": c.selfBlockSignatures.Len(),
	}).Debug("Sync")

	var otherHead *hg.Event
	for _, we := range unknownEvents {
		ev, err := c.hg.ReadWireInfo(we)
		if err != nil {
			c.logger.WithFields(logrus.Fields{
				"wire_event": we,
				"error":      err,
			}).Error("Reading WireEvent")
			return err
		}

		if err := c.InsertEventAndRunConsensus(ev, false); err != nil {
			c.logger.WithError(err).Errorf("Inserting Event")
			return err
		}

		if we.Body.CreatorID == fromID {
			otherHead = ev
		}

		if h, ok := c.heads[we.Body.CreatorID]; ok &&
			h != nil &&
			we.Body.Index > h.Index() {

			delete(c.heads, we.Body.CreatorID)
		}
	}

	//Do not overwrite a non-empty head with an empty head
	if h, ok := c.heads[fromID]; !ok ||
		h == nil ||
		(otherHead != nil && otherHead.Index() > h.Index()) {

		c.heads[fromID] = otherHead
	}

	//Create new event with self head and other head only if there are pending
	//loaded events or the pools are not empty
	if c.hg.PendingLoadedEvents > 0 ||
		len(c.transactionPool) > 0 ||
		c.selfBlockSignatures.Len() > 0 {

		return c.RecordHeads()
	}

	return nil
}

func (c *Core) RecordHeads() error {
	c.logger.WithField("heads", len(c.heads)).Debug("RecordHeads()")

	for id, ev := range c.heads {
		op := ""
		if ev != nil {
			op = ev.Hex()
		}
		if err := c.AddSelfEvent(op); err != nil {
			return err
		}
		delete(c.heads, id)
=======
/*******************************************************************************
Commit
*******************************************************************************/

// Commit the Block to the App using the proxyCommitCallback
func (c *Core) Commit(block *hg.Block) error {
	//Commit the Block to the App
	commitResponse, err := c.proxyCommitCallback(*block)

	c.logger.WithFields(logrus.Fields{
		"block":                         block.Index(),
		"state_hash":                    fmt.Sprintf("%X", commitResponse.StateHash),
		"internal_transaction_receipts": commitResponse.InternalTransactionReceipts,
		"err": err,
	}).Debug("CommitBlock Response")

	//XXX Handle errors

	//Handle the response to set Block StateHash and process InternalTransaction
	//receipts which might update the PeerSet.
	if err == nil {
		block.Body.StateHash = commitResponse.StateHash
		block.Body.InternalTransactionReceipts = commitResponse.InternalTransactionReceipts

		//Sign the block if we belong to its validator-set
		blockPeerSet, err := c.hg.Store.GetPeerSet(block.RoundReceived())
		if err != nil {
			return err
		}

		if _, ok := blockPeerSet.ByID[c.validator.ID()]; ok {
			sig, err := c.SignBlock(block)
			if err != nil {
				return err
			}
			c.selfBlockSignatures.Add(sig)
		}

		err = c.hg.SetAnchorBlock(block)
		if err != nil {
			return err
		}

		err = c.ProcessAcceptedInternalTransactions(block.RoundReceived(), commitResponse.InternalTransactionReceipts)
		if err != nil {
			return err
		}
	}

	return err
}

// SignBlock signs the block
func (c *Core) SignBlock(block *hg.Block) (hg.BlockSignature, error) {
	sig, err := block.Sign(c.validator.Key)
	if err != nil {
		return hg.BlockSignature{}, err
	}

	err = block.SetSignature(sig)
	if err != nil {
		return hg.BlockSignature{}, err
	}

	err = c.hg.Store.SetBlock(block)
	if err != nil {
		return sig, err
	}

	return sig, nil
}

// ProcessAcceptedInternalTransactions processes the accepted internal transactions
func (c *Core) ProcessAcceptedInternalTransactions(roundReceived int, receipts []hg.InternalTransactionReceipt) error {
	currentPeers := c.peers
	validators := c.validators

	changed := false
	for _, r := range receipts {
		txBody := r.InternalTransaction.Body

		if r.Accepted {
			c.logger.WithFields(logrus.Fields{
				"peer":           txBody.Peer,
				"round_received": roundReceived,
				"type":           txBody.Type.String(),
			}).Debug("Processing accepted InternalTransaction")

			switch txBody.Type {
			case hg.PEER_ADD:
				validators = validators.WithNewPeer(&txBody.Peer)
				currentPeers = currentPeers.WithNewPeer(&txBody.Peer)
			case hg.PEER_REMOVE:
				validators = validators.WithRemovedPeer(&txBody.Peer)
				currentPeers = currentPeers.WithRemovedPeer(&txBody.Peer)
			default:
			}

			changed = true
		} else {
			c.logger.WithField("peer", txBody.Peer).Debug("InternalTransaction not accepted")
		}
>>>>>>> 427b16b4
	}

	//Why +6? According to lemmas 5.15 and 5.17 of the original whitepaper, all
	//consistent hashgraphs will have decided the fame of round r witnesses by
	//round r+5 or before; so it is safe to set the new peer-set at round r+6.
	effectiveRound := roundReceived + 6

<<<<<<< HEAD
func (c *Core) AddSelfEvent(otherHead string) error {
	//Add own block signatures to next Event
	sigs := c.selfBlockSignatures.Slice()

	//create new event with self head and otherHead
	//empty pools in its payload
	newHead := hg.NewEvent(c.transactionPool,
		sigs,
		[]string{c.Head, otherHead},
		c.PubKey(), c.Seq+1)

	if err := c.SignAndInsertSelfEvent(newHead); err != nil {
		c.logger.WithError(err).Errorf("Error inserting new head")
		return err
	}

	c.logger.WithFields(logrus.Fields{
		"loaded_events":         c.hg.PendingLoadedEvents,
		"transactions":          len(c.transactionPool),
		"self_block_signatures": len(sigs),
	}).Debug("Created Self-Event")

	c.transactionPool = [][]byte{}
	c.selfBlockSignatures.RemoveSlice(sigs)
=======
	if changed {
		// Record the new validator-set in the underlying Hashgraph and in
		// the core's validators field

		err := c.hg.Store.SetPeerSet(effectiveRound, validators)
		if err != nil {
			return fmt.Errorf("Updating Store PeerSet: %s", err)
		}

		c.validators = validators

		c.logger.WithFields(logrus.Fields{
			"effective_round": effectiveRound,
			"validators":      len(validators.Peers),
		}).Debug("Validators Changed")

		// Update the current list of communicating peers. This is not
		// necessarily equal to the latest recorded validator_set.
		c.SetPeers(currentPeers)

		// A new validator-set has been recorded and will only be effective from
		// effectiveRound. A joining node will not be able to participate in the
		// consensus until the Hashgraph reaches that effectiveRound. Hence, we
		// force everyone to reach that round.
		if effectiveRound > c.TargetRound {
			c.logger.Debugf("Update TargetRound from %d to %d", c.TargetRound, effectiveRound)
			c.TargetRound = effectiveRound
		}
	}

	for _, r := range receipts {
		//respond to the corresponding promise
		if p, ok := c.promises[r.InternalTransaction.HashString()]; ok {
			if r.Accepted {
				p.Respond(true, effectiveRound, c.validators.Peers)
			} else {
				p.Respond(false, 0, []*peers.Peer{})
			}
			delete(c.promises, r.InternalTransaction.HashString())
		}
	}
>>>>>>> 427b16b4

	return nil
}

<<<<<<< HEAD
func (c *Core) FastForward(peer string, block *hg.Block, frame *hg.Frame) error {
	peerSet := peers.NewPeerSet(frame.Peers)

	//Check Block Signatures
	err := c.hg.CheckBlock(block, peerSet)
	if err != nil {
		return err
	}

	//Check Frame Hash
	frameHash, err := frame.Hash()
	if err != nil {
		return err
	}

	if !reflect.DeepEqual(block.FrameHash(), frameHash) {
		return fmt.Errorf("Invalid Frame Hash")
	}

	err = c.hg.Reset(block, frame)
	if err != nil {
		return err
	}

	err = c.SetHeadAndSeq()
	if err != nil {
		return err
	}
=======
/*******************************************************************************
Diff
*******************************************************************************/

// EventDiff returns events that c knowns about and are not in 'known'
func (c *Core) EventDiff(known map[uint32]int) (events []*hg.Event, err error) {
	unknown := []*hg.Event{}
	//known represents the index of the last event known for every participant
	//compare this to our view of events and fill unknown with events that we know of
	// and the other doesnt
	for id, ct := range known {
		peer, ok := c.hg.Store.RepertoireByID()[id]
		if !ok {
			continue
		}

		//get participant Events with index > ct
		participantEvents, err := c.hg.Store.ParticipantEvents(peer.PubKeyString(), ct)
		if err != nil {
			return []*hg.Event{}, err
		}
		for _, e := range participantEvents {
			ev, err := c.hg.Store.GetEvent(e)
			if err != nil {
				return []*hg.Event{}, err
			}
			unknown = append(unknown, ev)
		}
	}
	sort.Sort(hg.ByTopologicalOrder(unknown))

	return unknown, nil
}

// FromWire takes Wire Events and returns Hashgraph Events
func (c *Core) FromWire(wireEvents []hg.WireEvent) ([]hg.Event, error) {
	events := make([]hg.Event, len(wireEvents), len(wireEvents))

	for i, w := range wireEvents {
		ev, err := c.hg.ReadWireInfo(w)
		if err != nil {
			return nil, err
		}

		events[i] = *ev
	}

	return events, nil
}

// ToWire takes Hashgraph Events and returns Wire Events
func (c *Core) ToWire(events []*hg.Event) ([]hg.WireEvent, error) {
	wireEvents := make([]hg.WireEvent, len(events), len(events))

	for i, e := range events {
		wireEvents[i] = e.ToWire()
	}

	return wireEvents, nil
}

/*******************************************************************************
Pools
*******************************************************************************/
>>>>>>> 427b16b4

// ProcessSigPool calls Hashgraph ProcessSigPool
func (c *Core) ProcessSigPool() error {
	return c.hg.ProcessSigPool()
}

<<<<<<< HEAD
func (c *Core) FromWire(wireEvents []hg.WireEvent) ([]hg.Event, error) {
	events := make([]hg.Event, len(wireEvents), len(wireEvents))

	for i, w := range wireEvents {
		ev, err := c.hg.ReadWireInfo(w)
		if err != nil {
			return nil, err
		}

		events[i] = *ev
	}

	return events, nil
}

func (c *Core) ToWire(events []*hg.Event) ([]hg.WireEvent, error) {
	wireEvents := make([]hg.WireEvent, len(events), len(events))

	for i, e := range events {
		wireEvents[i] = e.ToWire()
	}

	return wireEvents, nil
}

func (c *Core) ProcessSigPool() error {
	return c.hg.ProcessSigPool()
}

func (c *Core) AddTransactions(txs [][]byte) {
	c.transactionPool = append(c.transactionPool, txs...)
}

=======
// AddTransactions appends transactions to the transaction pool
func (c *Core) AddTransactions(txs [][]byte) {
	c.transactionPool = append(c.transactionPool, txs...)
}

// AddInternalTransaction adds an internal transaction
func (c *Core) AddInternalTransaction(tx hg.InternalTransaction) *JoinPromise {
	//create promise
	promise := NewJoinPromise(tx)

	//save it to promise store, for later use by the Commit callback
	c.promises[tx.HashString()] = promise

	//submit the internal tx to be processed asynchronously by the gossip
	//routines
	c.internalTransactionPool = append(c.internalTransactionPool, tx)

	//return the promise
	return promise
}

/*******************************************************************************
Getters
*******************************************************************************/

// GetHead returns the head from the hashgraph store
>>>>>>> 427b16b4
func (c *Core) GetHead() (*hg.Event, error) {
	return c.hg.Store.GetEvent(c.Head)
}

<<<<<<< HEAD
=======
// GetEvent returns an event from the hashgrapg store
>>>>>>> 427b16b4
func (c *Core) GetEvent(hash string) (*hg.Event, error) {
	return c.hg.Store.GetEvent(hash)
}

// GetEventTransactions returns the transactions for an event
func (c *Core) GetEventTransactions(hash string) ([][]byte, error) {
	var txs [][]byte
	ex, err := c.GetEvent(hash)
	if err != nil {
		return txs, err
	}
	txs = ex.Transactions()
	return txs, nil
}

// GetConsensusEvents returns consensus events from the hashgragh store
func (c *Core) GetConsensusEvents() []string {
	return c.hg.Store.ConsensusEvents()
}

// GetConsensusEventsCount returns the count of consensus events from the
// hashgragh store
func (c *Core) GetConsensusEventsCount() int {
	return c.hg.Store.ConsensusEventsCount()
}

// GetUndeterminedEvents returns undetermined events from the hashgraph
func (c *Core) GetUndeterminedEvents() []string {
	return c.hg.UndeterminedEvents
}

// GetPendingLoadedEvents returns pendign loading events from the hashgraph
func (c *Core) GetPendingLoadedEvents() int {
	return c.hg.PendingLoadedEvents
}

// GetConsensusTransactions returns the transaction from the events returned by
// GetConsensusEvents()
func (c *Core) GetConsensusTransactions() ([][]byte, error) {
	txs := [][]byte{}
	for _, e := range c.GetConsensusEvents() {
		eTxs, err := c.GetEventTransactions(e)
		if err != nil {
			return txs, fmt.Errorf("Consensus event not found: %s", e)
		}
		txs = append(txs, eTxs...)
	}
	return txs, nil
}

// GetLastConsensusRoundIndex returns the Last Consensus Round from the hashgraph
func (c *Core) GetLastConsensusRoundIndex() *int {
	return c.hg.LastConsensusRound
}

// GetConsensusTransactionsCount return ConsensusTransacions from the hashgraph
func (c *Core) GetConsensusTransactionsCount() int {
	return c.hg.ConsensusTransactions
}

// GetLastCommitedRoundEventsCount returns LastCommitedRoundEvents from the
// hashgraph
func (c *Core) GetLastCommitedRoundEventsCount() int {
	return c.hg.LastCommitedRoundEvents
}

// GetLastBlockIndex returns last block index from the hashgraph store
func (c *Core) GetLastBlockIndex() int {
	return c.hg.Store.LastBlockIndex()
}<|MERGE_RESOLUTION|>--- conflicted
+++ resolved
@@ -5,14 +5,9 @@
 	"reflect"
 	"sort"
 	"sync"
-<<<<<<< HEAD
-
-	"github.com/mosaicnetworks/babble/src/crypto"
-=======
 	"time"
 
 	"github.com/mosaicnetworks/babble/src/common"
->>>>>>> 427b16b4
 	hg "github.com/mosaicnetworks/babble/src/hashgraph"
 	"github.com/mosaicnetworks/babble/src/peers"
 	"github.com/mosaicnetworks/babble/src/proxy"
@@ -21,40 +16,6 @@
 
 //Core is the core Node object
 type Core struct {
-<<<<<<< HEAD
-	id     uint32
-	key    *ecdsa.PrivateKey
-	pubKey []byte
-	hexID  string
-	hg     *hg.Hashgraph
-
-	peers        *peers.PeerSet //[PubKey] => id
-	peerSelector PeerSelector
-	selectorLock sync.Mutex
-
-	//Hash and Index of this instance's head Event
-	Head string
-	Seq  int
-
-	//AcceptedRound is the first Round to which this peer belongs. A node will
-	//not create SelfEvents before reaching AcceptedRound.
-	AcceptedRound int
-
-	/*
-		Events that are not tied to this node's Head. This is managed by
-		the Sync method. If the gossip condition is false (there is nothing
-		interesting to record), items are added to heads; if the gossip
-		condition is true, items are removed from heads and used to record a new
-		self-event. This functionality allows to not grow the hashgraph
-		continuously when there is nothing to record.
-	*/
-	heads map[uint32]*hg.Event
-
-	transactionPool     [][]byte
-	selfBlockSignatures *hg.SigPool
-
-	proxyCommitCallback proxy.CommitCallback
-=======
 
 	// validator is a wrapper around the private-key controlling this node.
 	validator *Validator
@@ -123,22 +84,15 @@
 	// promises keeps track of pending JoinRequests while the corresponding
 	// InternalTransactions go through consensus asynchronously.
 	promises map[string]*JoinPromise
->>>>>>> 427b16b4
 
 	logger *logrus.Entry
 }
 
 // NewCore is a factory method that returns a new Core object
 func NewCore(
-<<<<<<< HEAD
-	id uint32,
-	key *ecdsa.PrivateKey,
-	peers *peers.PeerSet,
-=======
 	validator *Validator,
 	peers *peers.PeerSet,
 	genesisPeers *peers.PeerSet,
->>>>>>> 427b16b4
 	store hg.Store,
 	proxyCommitCallback proxy.CommitCallback,
 	logger *logrus.Logger) *Core {
@@ -151,40 +105,6 @@
 
 	peerSelector := NewRandomPeerSelector(peers, validator.ID())
 
-<<<<<<< HEAD
-	peerSelector := NewRandomPeerSelector(peers, id)
-
-	core := &Core{
-		id:                  id,
-		key:                 key,
-		proxyCommitCallback: proxyCommitCallback,
-		peers:               peers,
-		peerSelector:        peerSelector,
-		transactionPool:     [][]byte{},
-		selfBlockSignatures: hg.NewSigPool(),
-		heads:               make(map[uint32]*hg.Event),
-		logger:              logEntry,
-		Head:                "",
-		Seq:                 -1,
-		AcceptedRound:       -1,
-	}
-
-	core.hg = hg.NewHashgraph(store, core.Commit, logEntry)
-
-	/*
-		This will create roots and set PeerSet for round 0, which is not
-		necessarily correct; what if this is a node that only joins the cluster
-		on the go? Doesnt really matter because it's going to get Reset.
-	*/
-	core.hg.Init(peers)
-
-	return core
-}
-
-func (c *Core) ID() uint32 {
-	return c.id
-}
-=======
 	core := &Core{
 		validator:               validator,
 		proxyCommitCallback:     proxyCommitCallback,
@@ -206,7 +126,6 @@
 	}
 
 	core.hg = hg.NewHashgraph(store, core.Commit, logEntry)
->>>>>>> 427b16b4
 
 	core.hg.Init(genesisPeers)
 
@@ -215,44 +134,16 @@
 
 // SetHeadAndSeq sets the Head and Seq of a Core object
 func (c *Core) SetHeadAndSeq() error {
-<<<<<<< HEAD
-	var head string
-	var seq int
-
-	//Add self if not in Repertoire yet
-	if _, ok := c.hg.Store.RepertoireByID()[c.ID()]; !ok {
-		c.logger.Debug("Not in repertoire yet.")
-		err := c.hg.Store.AddParticipant(peers.NewPeer(c.HexID(), ""))
-		if err != nil {
-			c.logger.WithError(err).Error("Error adding self to Store")
-			return err
-		}
-	}
-
-	last, isRoot, err := c.hg.Store.LastEventFrom(c.HexID())
-	if err != nil {
-		return err
-	}
-=======
 	head := ""
 	seq := -1
 
 	_, ok := c.hg.Store.RepertoireByID()[c.validator.ID()]
->>>>>>> 427b16b4
 
 	if ok {
 		last, err := c.hg.Store.LastEventFrom(c.validator.PublicKeyHex())
 		if err != nil && !common.Is(err, common.Empty) {
 			return err
 		}
-<<<<<<< HEAD
-		head = root.GetHead().Hash
-		seq = root.GetHead().Index
-	} else {
-		lastEvent, err := c.GetEvent(last)
-		if err != nil {
-			return err
-=======
 
 		if last != "" {
 			lastEvent, err := c.GetEvent(last)
@@ -262,7 +153,6 @@
 
 			head = last
 			seq = lastEvent.Index()
->>>>>>> 427b16b4
 		}
 	} else {
 		c.logger.Debug("Not in repertoire yet.")
@@ -291,19 +181,6 @@
 	c.peerSelector = NewRandomPeerSelector(c.peers, c.validator.ID())
 }
 
-<<<<<<< HEAD
-func (c *Core) SignAndInsertSelfEvent(event *hg.Event) error {
-	if c.hg.Store.LastRound() < c.AcceptedRound {
-		c.logger.Debugf("Too early to gossip (%d / %d)", c.hg.Store.LastRound(), c.AcceptedRound)
-		return nil
-	}
-	if err := event.Sign(c.key); err != nil {
-		return err
-	}
-	return c.InsertEventAndRunConsensus(event, true)
-}
-
-=======
 /*******************************************************************************
 Busy
 *******************************************************************************/
@@ -449,7 +326,6 @@
 }
 
 // InsertEventAndRunConsensus Inserts a hashgraph event and runs consensus
->>>>>>> 427b16b4
 func (c *Core) InsertEventAndRunConsensus(event *hg.Event, setWireInfo bool) error {
 	if err := c.hg.InsertEventAndRunConsensus(event, setWireInfo); err != nil {
 		return err
@@ -461,10 +337,7 @@
 	return nil
 }
 
-<<<<<<< HEAD
-=======
 // KnownEvents returns known events from the Hashgraph store
->>>>>>> 427b16b4
 func (c *Core) KnownEvents() map[uint32]int {
 	return c.hg.Store.KnownEvents()
 }
@@ -476,89 +349,28 @@
 // FastForward is used whilst in catchingUp state to apply past blocks and frames
 func (c *Core) FastForward(block *hg.Block, frame *hg.Frame) error {
 
-<<<<<<< HEAD
-func (c *Core) Commit(block *hg.Block) error {
-	//Commit the Block to the App
-	commitResponse, err := c.proxyCommitCallback(*block)
-
-	c.logger.WithFields(logrus.Fields{
-		"block":      block.Index(),
-		"state_hash": fmt.Sprintf("%X", commitResponse.StateHash),
-		"err":        err,
-	}).Debug("CommitBlock Response")
-
-	//Handle the response to set Block StateHash and process accepted
-	//InternalTransactions which might update the PeerSet.
-	if err == nil {
-		block.Body.StateHash = commitResponse.StateHash
-
-		sig, err := c.SignBlock(block)
-		if err != nil {
-			return err
-		}
-
-		err = c.hg.SetAnchorBlock(block)
-		if err != nil {
-			return err
-		}
-
-		c.selfBlockSignatures.Add(sig)
-	}
-
-	return err
-}
-
-func (c *Core) SignBlock(block *hg.Block) (hg.BlockSignature, error) {
-	sig, err := block.Sign(c.key)
-=======
 	c.logger.Debug("Fast Forward", frame.Round)
 	peerSet := peers.NewPeerSet(frame.Peers)
 
 	//Check Block Signatures
 	err := c.hg.CheckBlock(block, peerSet)
->>>>>>> 427b16b4
 	if err != nil {
 		return err
 	}
 
-<<<<<<< HEAD
-	err = block.SetSignature(sig)
-	if err != nil {
-		return hg.BlockSignature{}, err
-	}
-
-	err = c.hg.Store.SetBlock(block)
-	if err != nil {
-		return sig, err
-	}
-
-	return sig, nil
-}
-=======
 	//Check Frame Hash
 	frameHash, err := frame.Hash()
 	if err != nil {
 		return err
 	}
->>>>>>> 427b16b4
 
 	if !reflect.DeepEqual(block.FrameHash(), frameHash) {
 		return fmt.Errorf("Invalid Frame Hash")
 	}
 
-<<<<<<< HEAD
-func (c *Core) OverSyncLimit(knownEvents map[uint32]int, syncLimit int) bool {
-	totUnknown := 0
-	myKnownEvents := c.KnownEvents()
-	for i, li := range myKnownEvents {
-		if li > knownEvents[i] {
-			totUnknown += li - knownEvents[i]
-		}
-=======
 	err = c.hg.Reset(block, frame)
 	if err != nil {
 		return err
->>>>>>> 427b16b4
 	}
 
 	err = c.SetHeadAndSeq()
@@ -573,38 +385,11 @@
 	return nil
 }
 
-<<<<<<< HEAD
-=======
 //GetAnchorBlockWithFrame returns GetAnchorBlockWithFrame from the hashgraph
->>>>>>> 427b16b4
 func (c *Core) GetAnchorBlockWithFrame() (*hg.Block, *hg.Frame, error) {
 	return c.hg.GetAnchorBlockWithFrame()
 }
 
-<<<<<<< HEAD
-//returns events that c knowns about and are not in 'known'
-func (c *Core) EventDiff(known map[uint32]int) (events []*hg.Event, err error) {
-	unknown := []*hg.Event{}
-	//known represents the index of the last event known for every participant
-	//compare this to our view of events and fill unknown with events that we know of
-	// and the other doesnt
-	for id, ct := range known {
-		peer, ok := c.peers.ByID[id]
-
-		if !ok {
-			continue
-		}
-
-		//get participant Events with index > ct
-		participantEvents, err := c.hg.Store.ParticipantEvents(peer.PubKeyHex, ct)
-		if err != nil {
-			return []*hg.Event{}, err
-		}
-		for _, e := range participantEvents {
-			ev, err := c.hg.Store.GetEvent(e)
-			if err != nil {
-				return []*hg.Event{}, err
-=======
 /*******************************************************************************
 Leave
 *******************************************************************************/
@@ -652,7 +437,6 @@
 				} else {
 					return nil
 				}
->>>>>>> 427b16b4
 			}
 		}
 	}
@@ -660,77 +444,6 @@
 	return nil
 }
 
-<<<<<<< HEAD
-//Sync decodes and inserts new Events into the Hashgraph. UnknownEvents are
-//expected to be in topoligical order.
-func (c *Core) Sync(fromID uint32, unknownEvents []hg.WireEvent) error {
-	c.logger.WithFields(logrus.Fields{
-		"unknown_events":      len(unknownEvents),
-		"transaction_pool":    len(c.transactionPool),
-		"self_signature_pool": c.selfBlockSignatures.Len(),
-	}).Debug("Sync")
-
-	var otherHead *hg.Event
-	for _, we := range unknownEvents {
-		ev, err := c.hg.ReadWireInfo(we)
-		if err != nil {
-			c.logger.WithFields(logrus.Fields{
-				"wire_event": we,
-				"error":      err,
-			}).Error("Reading WireEvent")
-			return err
-		}
-
-		if err := c.InsertEventAndRunConsensus(ev, false); err != nil {
-			c.logger.WithError(err).Errorf("Inserting Event")
-			return err
-		}
-
-		if we.Body.CreatorID == fromID {
-			otherHead = ev
-		}
-
-		if h, ok := c.heads[we.Body.CreatorID]; ok &&
-			h != nil &&
-			we.Body.Index > h.Index() {
-
-			delete(c.heads, we.Body.CreatorID)
-		}
-	}
-
-	//Do not overwrite a non-empty head with an empty head
-	if h, ok := c.heads[fromID]; !ok ||
-		h == nil ||
-		(otherHead != nil && otherHead.Index() > h.Index()) {
-
-		c.heads[fromID] = otherHead
-	}
-
-	//Create new event with self head and other head only if there are pending
-	//loaded events or the pools are not empty
-	if c.hg.PendingLoadedEvents > 0 ||
-		len(c.transactionPool) > 0 ||
-		c.selfBlockSignatures.Len() > 0 {
-
-		return c.RecordHeads()
-	}
-
-	return nil
-}
-
-func (c *Core) RecordHeads() error {
-	c.logger.WithField("heads", len(c.heads)).Debug("RecordHeads()")
-
-	for id, ev := range c.heads {
-		op := ""
-		if ev != nil {
-			op = ev.Hex()
-		}
-		if err := c.AddSelfEvent(op); err != nil {
-			return err
-		}
-		delete(c.heads, id)
-=======
 /*******************************************************************************
 Commit
 *******************************************************************************/
@@ -833,7 +546,6 @@
 		} else {
 			c.logger.WithField("peer", txBody.Peer).Debug("InternalTransaction not accepted")
 		}
->>>>>>> 427b16b4
 	}
 
 	//Why +6? According to lemmas 5.15 and 5.17 of the original whitepaper, all
@@ -841,32 +553,6 @@
 	//round r+5 or before; so it is safe to set the new peer-set at round r+6.
 	effectiveRound := roundReceived + 6
 
-<<<<<<< HEAD
-func (c *Core) AddSelfEvent(otherHead string) error {
-	//Add own block signatures to next Event
-	sigs := c.selfBlockSignatures.Slice()
-
-	//create new event with self head and otherHead
-	//empty pools in its payload
-	newHead := hg.NewEvent(c.transactionPool,
-		sigs,
-		[]string{c.Head, otherHead},
-		c.PubKey(), c.Seq+1)
-
-	if err := c.SignAndInsertSelfEvent(newHead); err != nil {
-		c.logger.WithError(err).Errorf("Error inserting new head")
-		return err
-	}
-
-	c.logger.WithFields(logrus.Fields{
-		"loaded_events":         c.hg.PendingLoadedEvents,
-		"transactions":          len(c.transactionPool),
-		"self_block_signatures": len(sigs),
-	}).Debug("Created Self-Event")
-
-	c.transactionPool = [][]byte{}
-	c.selfBlockSignatures.RemoveSlice(sigs)
-=======
 	if changed {
 		// Record the new validator-set in the underlying Hashgraph and in
 		// the core's validators field
@@ -908,41 +594,10 @@
 			delete(c.promises, r.InternalTransaction.HashString())
 		}
 	}
->>>>>>> 427b16b4
 
 	return nil
 }
 
-<<<<<<< HEAD
-func (c *Core) FastForward(peer string, block *hg.Block, frame *hg.Frame) error {
-	peerSet := peers.NewPeerSet(frame.Peers)
-
-	//Check Block Signatures
-	err := c.hg.CheckBlock(block, peerSet)
-	if err != nil {
-		return err
-	}
-
-	//Check Frame Hash
-	frameHash, err := frame.Hash()
-	if err != nil {
-		return err
-	}
-
-	if !reflect.DeepEqual(block.FrameHash(), frameHash) {
-		return fmt.Errorf("Invalid Frame Hash")
-	}
-
-	err = c.hg.Reset(block, frame)
-	if err != nil {
-		return err
-	}
-
-	err = c.SetHeadAndSeq()
-	if err != nil {
-		return err
-	}
-=======
 /*******************************************************************************
 Diff
 *******************************************************************************/
@@ -1007,48 +662,12 @@
 /*******************************************************************************
 Pools
 *******************************************************************************/
->>>>>>> 427b16b4
 
 // ProcessSigPool calls Hashgraph ProcessSigPool
 func (c *Core) ProcessSigPool() error {
 	return c.hg.ProcessSigPool()
 }
 
-<<<<<<< HEAD
-func (c *Core) FromWire(wireEvents []hg.WireEvent) ([]hg.Event, error) {
-	events := make([]hg.Event, len(wireEvents), len(wireEvents))
-
-	for i, w := range wireEvents {
-		ev, err := c.hg.ReadWireInfo(w)
-		if err != nil {
-			return nil, err
-		}
-
-		events[i] = *ev
-	}
-
-	return events, nil
-}
-
-func (c *Core) ToWire(events []*hg.Event) ([]hg.WireEvent, error) {
-	wireEvents := make([]hg.WireEvent, len(events), len(events))
-
-	for i, e := range events {
-		wireEvents[i] = e.ToWire()
-	}
-
-	return wireEvents, nil
-}
-
-func (c *Core) ProcessSigPool() error {
-	return c.hg.ProcessSigPool()
-}
-
-func (c *Core) AddTransactions(txs [][]byte) {
-	c.transactionPool = append(c.transactionPool, txs...)
-}
-
-=======
 // AddTransactions appends transactions to the transaction pool
 func (c *Core) AddTransactions(txs [][]byte) {
 	c.transactionPool = append(c.transactionPool, txs...)
@@ -1075,15 +694,11 @@
 *******************************************************************************/
 
 // GetHead returns the head from the hashgraph store
->>>>>>> 427b16b4
 func (c *Core) GetHead() (*hg.Event, error) {
 	return c.hg.Store.GetEvent(c.Head)
 }
 
-<<<<<<< HEAD
-=======
 // GetEvent returns an event from the hashgrapg store
->>>>>>> 427b16b4
 func (c *Core) GetEvent(hash string) (*hg.Event, error) {
 	return c.hg.Store.GetEvent(hash)
 }
