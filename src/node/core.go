package node

import (
	"fmt"
	"reflect"
	"sort"
	"sync"
	"time"

	"github.com/mosaicnetworks/babble/src/common"
	hg "github.com/mosaicnetworks/babble/src/hashgraph"
	"github.com/mosaicnetworks/babble/src/peers"
	"github.com/mosaicnetworks/babble/src/proxy"
	"github.com/sirupsen/logrus"
)

//Core is the core Node object
type Core struct {
	validator *Validator

	hg *hg.Hashgraph

	peers        *peers.PeerSet //[PubKey] => id
	peerSelector PeerSelector
	selectorLock sync.Mutex

	genesisPeers *peers.PeerSet
	hgPeers      *peers.PeerSet

	// Hash and Index of this instance's head Event
	Head string
	Seq  int

	// AcceptedRound is the first round at which the node's last JoinRequest
	// takes effect. A node will not create SelfEvents before reaching
	// AcceptedRound.Default -1.
	AcceptedRound int

	// RemovedRound is the round at which the node's last LeaveRequest takes
	// effect (if there is one). Default -1.
	RemovedRound int

	// TargetRound is the minimum Consensus Round that the node needs to reach.
	// It is useful to set this value to a joining peer's accepted-round to
	// prevent them from having to wait.
	TargetRound int

	// Events that are not tied to this node's Head. This is managed by the Sync
	// method. If the gossip condition is false (there is nothing interesting to
	// record), items are added to heads; if the gossip condition is true, items
	// are removed from heads and used to record a new self-event. This
	// functionality allows to not grow the hashgraph continuously when there is
	// nothing to record.
	heads map[uint32]*hg.Event

	transactionPool         [][]byte
	internalTransactionPool []hg.InternalTransaction
	selfBlockSignatures     *hg.SigPool

	proxyCommitCallback proxy.CommitCallback

	promises map[string]*JoinPromise

	logger *logrus.Entry
}

//NewCore is a factory method that returns a new Core object
func NewCore(
	validator *Validator,
	peers *peers.PeerSet,
	genesisPeers *peers.PeerSet,
	store hg.Store,
	proxyCommitCallback proxy.CommitCallback,
	logger *logrus.Logger) *Core {

	if logger == nil {
		logger = logrus.New()
		logger.Level = logrus.DebugLevel
	}
	logEntry := logger.WithField("id", validator.ID())

	peerSelector := NewRandomPeerSelector(peers, validator.ID())

	core := &Core{
		validator:               validator,
		proxyCommitCallback:     proxyCommitCallback,
		peers:                   peers,
		genesisPeers:            genesisPeers,
		hgPeers:                 genesisPeers,
		peerSelector:            peerSelector,
		transactionPool:         [][]byte{},
		internalTransactionPool: []hg.InternalTransaction{},
		selfBlockSignatures:     hg.NewSigPool(),
		promises:                make(map[string]*JoinPromise),
		heads:                   make(map[uint32]*hg.Event),
		logger:                  logEntry,
		Head:                    "",
		Seq:                     -1,
		AcceptedRound:           -1,
		RemovedRound:            -1,
		TargetRound:             -1,
	}

	core.hg = hg.NewHashgraph(store, core.Commit, logEntry)

	core.hg.Init(genesisPeers)

	return core
}

//SetHeadAndSeq sets the Head and Seq of a Core object
func (c *Core) SetHeadAndSeq() error {
	head := ""
	seq := -1

	_, ok := c.hg.Store.RepertoireByID()[c.validator.ID()]

	if ok {
		last, err := c.hg.Store.LastEventFrom(c.validator.PublicKeyHex())
		if err != nil && !common.Is(err, common.Empty) {
			return err
		}

		if last != "" {
			lastEvent, err := c.GetEvent(last)
			if err != nil {
				return err
			}

			head = last
			seq = lastEvent.Index()
		}
	} else {
		c.logger.Debug("Not in repertoire yet.")
	}

	c.Head = head
	c.Seq = seq

	c.logger.WithFields(logrus.Fields{
		"core.Head": c.Head,
		"core.Seq":  c.Seq,
	}).Debugf("SetHeadAndSeq")

	return nil
}

//Bootstrap calls the Hashgraph Bootstrap
func (c *Core) Bootstrap() error {
	c.logger.Debug("Bootstrap")
	return c.hg.Bootstrap()
}

//SetPeerSet sets the peers property and a New RandomPeerSelector
func (c *Core) SetPeerSet(ps *peers.PeerSet) {
	c.peers = ps
	c.peerSelector = NewRandomPeerSelector(c.peers, c.validator.ID())
}

//++++++++++++++++++++++++++++++++++++++++++++++++++++++++++++++++++++++++++++++

//SignAndInsertSelfEvent signs a HashGraph Event, inserts it and runs consensus
func (c *Core) SignAndInsertSelfEvent(event *hg.Event) error {
	if err := event.Sign(c.validator.Key); err != nil {
		return err
	}
	return c.InsertEventAndRunConsensus(event, true)
}

//InsertEventAndRunConsensus Inserts a hashgraph event and runds consensus
func (c *Core) InsertEventAndRunConsensus(event *hg.Event, setWireInfo bool) error {
	if err := c.hg.InsertEventAndRunConsensus(event, setWireInfo); err != nil {
		return err
	}
	if event.Creator() == c.validator.PublicKeyHex() {
		c.Head = event.Hex()
		c.Seq = event.Index()
	}
	return nil
}

//KnownEvents returns known events from the Hashgraph store
func (c *Core) KnownEvents() map[uint32]int {
	return c.hg.Store.KnownEvents()
}

//++++++++++++++++++++++++++++++++++++++++++++++++++++++++++++++++++++++++++++++

//Commit the Block to the App
func (c *Core) Commit(block *hg.Block) error {
	//Commit the Block to the App
	commitResponse, err := c.proxyCommitCallback(*block)

	c.logger.WithFields(logrus.Fields{
		"block":                 block.Index(),
		"state_hash":            fmt.Sprintf("%X", commitResponse.StateHash),
		"internal_transactions": commitResponse.InternalTransactions,
		"err": err,
	}).Debug("CommitBlock Response")

	//XXX Handle errors

	//Handle the response to set Block StateHash and process accepted
	//InternalTransactions which might update the PeerSet.
	if err == nil {
		block.Body.StateHash = commitResponse.StateHash
		block.Body.InternalTransactions = commitResponse.InternalTransactions

		sig, err := c.SignBlock(block)
		if err != nil {
			return err
		}

		err = c.hg.SetAnchorBlock(block)
		if err != nil {
			return err
		}

		c.selfBlockSignatures.Add(sig)

		err = c.ProcessAcceptedInternalTransactions(block.RoundReceived(), commitResponse.InternalTransactions)
		if err != nil {
			return err
		}
	}

	return err
}

//SignBlock signs the block
func (c *Core) SignBlock(block *hg.Block) (hg.BlockSignature, error) {
	sig, err := block.Sign(c.validator.Key)
	if err != nil {
		return hg.BlockSignature{}, err
	}

	err = block.SetSignature(sig)
	if err != nil {
		return hg.BlockSignature{}, err
	}

	err = c.hg.Store.SetBlock(block)
	if err != nil {
		return sig, err
	}

	return sig, nil
}

//ProcessAcceptedInternalTransactions processes the accepted internal transactions
func (c *Core) ProcessAcceptedInternalTransactions(roundReceived int, txs []hg.InternalTransaction) error {
	corePeers := c.peers
	hgPeers := c.hgPeers

	changed := false
	for _, tx := range txs {
		if tx.Body.Accepted == common.True {
			//update the PeerSet placeholder
			switch tx.Body.Type {
			case hg.PEER_ADD:
				c.logger.WithFields(logrus.Fields{
					"peer":               tx.Body.Peer,
					"round":              roundReceived,
					"peers_count_before": len(hgPeers.Peers),
				}).Debug("adding peer")

				hgPeers = hgPeers.WithNewPeer(&tx.Body.Peer)

				//XXX The peer might already by in the current peerset
				//current peerset is not the same as hashgraph peerset.
				//This could probably be moved somewhere else
				if _, ok := corePeers.ByID[tx.Body.Peer.ID()]; !ok {
					corePeers = corePeers.WithNewPeer(&tx.Body.Peer)
				}
			case hg.PEER_REMOVE:
				c.logger.WithFields(logrus.Fields{
					"peer":               tx.Body.Peer,
					"round":              roundReceived,
					"peers_count_before": len(hgPeers.Peers),
				}).Debug("removing peer")

				hgPeers = hgPeers.WithRemovedPeer(&tx.Body.Peer)

				//XXX
				corePeers = corePeers.WithRemovedPeer(&tx.Body.Peer)
			default:
			}
			changed = true
		} else {
			c.logger.WithField("peer", tx.Body.Peer).Debugf("InternalTransaction not accepted. Got %v", tx.Body.Accepted)
		}

	}

	//Why +6? According to lemmas 5.15 and 5.17 of the original whitepaper, all
	//consistent hashgraphs will have decided the fame of round r witnesses by
	//round r+5 or before; so it is safe to set the new peer-set at round r+6.
	acceptedRound := roundReceived + 6

	if changed {
		err := c.hg.Store.SetPeerSet(acceptedRound, hgPeers)
		if err != nil {
			return fmt.Errorf("Updating Store PeerSet: %s", err)
		}

		c.logger.WithFields(logrus.Fields{
			"accepted_round": acceptedRound,
			"peers_count":    len(hgPeers.Peers),
		}).Debug("Peers Changed")

		//XXX should not be set immediately. We need a smarter way for core to
		//know which peerset to use depending on which round the hg is at.
		c.SetPeerSet(corePeers)

		//XXX
		c.hgPeers = hgPeers

		//TODO Remove this debug code
		fr, err := c.hg.GetFrame(roundReceived)
		framepeers := fr.Peers

		c.logger.WithField("framepeers", framepeers).Debugf("Frame Peers Change %d", roundReceived)

		//END TODO

		//A new peer has joined and it won't be able to participate in consensus
		//until it fast-forwards to its accepted-round. Hence, we force the
		//other nodes to reach that round.
		if acceptedRound > c.TargetRound {
<<<<<<< HEAD
			c.logger.Debugf("Fast Forward round from %d to %d as new peer joins", c.TargetRound, acceptedRound)
=======
			c.logger.Debugf("Update TargetRound from %d to %d", c.TargetRound, acceptedRound)
>>>>>>> a0dd1ac6
			c.TargetRound = acceptedRound
		}
	}

	for _, tx := range txs {
		//respond to the corresponding promise
		if p, ok := c.promises[tx.Hash()]; ok {
			p.Respond(acceptedRound, hgPeers.Peers)
			delete(c.promises, tx.Hash())
		}
	}

	return nil
}

//++++++++++++++++++++++++++++++++++++++++++++++++++++++++++++++++++++++++++++++

//OverSyncLimit checks if the number of unknown events exceeds the syncLimit
func (c *Core) OverSyncLimit(knownEvents map[uint32]int, syncLimit int, enableSyncLimit bool) bool {
	if !enableSyncLimit {
		return false
	}

	totUnknown := 0
	myKnownEvents := c.KnownEvents()
	for i, li := range myKnownEvents {
		if li > knownEvents[i] {
			totUnknown += li - knownEvents[i]
		}
	}
	if totUnknown > syncLimit {
		return true
	}
	return false
}

//GetAnchorBlockWithFrame returns GetAnchorBlockWithFrame from the hashgraph
func (c *Core) GetAnchorBlockWithFrame() (*hg.Block, *hg.Frame, error) {
	return c.hg.GetAnchorBlockWithFrame()
}

//EventDiff returns events that c knowns about and are not in 'known'
func (c *Core) EventDiff(known map[uint32]int) (events []*hg.Event, err error) {
	unknown := []*hg.Event{}
	//known represents the index of the last event known for every participant
	//compare this to our view of events and fill unknown with events that we know of
	// and the other doesnt
	for id, ct := range known {
		peer, ok := c.hg.Store.RepertoireByID()[id]
		if !ok {
			continue
		}

		//get participant Events with index > ct
		participantEvents, err := c.hg.Store.ParticipantEvents(peer.PubKeyString(), ct)
		if err != nil {
			return []*hg.Event{}, err
		}
		for _, e := range participantEvents {
			ev, err := c.hg.Store.GetEvent(e)
			if err != nil {
				return []*hg.Event{}, err
			}
			unknown = append(unknown, ev)
		}
	}
	sort.Sort(hg.ByTopologicalOrder(unknown))

	return unknown, nil
}

//Sync decodes and inserts new Events into the Hashgraph. UnknownEvents are
//expected to be in topoligical order.
func (c *Core) Sync(fromID uint32, unknownEvents []hg.WireEvent) error {
	c.logger.WithField("unknown_events", len(unknownEvents)).Debug("Sync")

	var otherHead *hg.Event
	for _, we := range unknownEvents {
		ev, err := c.hg.ReadWireInfo(we)
		if err != nil {
			c.logger.WithFields(logrus.Fields{
				"wire_event": we,
				"error":      err,
			}).Error("Reading WireEvent")
			return err
		}

		if err := c.InsertEventAndRunConsensus(ev, false); err != nil {
			c.logger.WithError(err).Errorf("Inserting Event")
			return err
		}

		if we.Body.CreatorID == fromID {
			otherHead = ev
		}

		if h, ok := c.heads[we.Body.CreatorID]; ok &&
			h != nil &&
			we.Body.Index > h.Index() {

			delete(c.heads, we.Body.CreatorID)
		}
	}

	//Do not overwrite a non-empty head with an empty head
	if h, ok := c.heads[fromID]; !ok ||
		h == nil ||
		(otherHead != nil && otherHead.Index() > h.Index()) {

		c.heads[fromID] = otherHead
	}

	c.logger.WithFields(logrus.Fields{
		"loaded_events":             c.hg.PendingLoadedEvents,
		"transaction_pool":          len(c.transactionPool),
		"internal_transaction_pool": len(c.internalTransactionPool),
		"self_signature_pool":       c.selfBlockSignatures.Len(),
		"target_round":              c.TargetRound,
	}).Debug("Sync")

	//Create new event with self head and other head only if there are pending
	//loaded events or the pools are not empty
	if c.Busy() {
		return c.RecordHeads()
	}

	return nil
}

//RecordHeads adds heads as SelfEvents
func (c *Core) RecordHeads() error {
	c.logger.WithField("heads", len(c.heads)).Debug("RecordHeads()")

	for id, ev := range c.heads {
		op := ""
		if ev != nil {
			op = ev.Hex()
		}
		if err := c.AddSelfEvent(op); err != nil {
			return err
		}
		delete(c.heads, id)
	}

	return nil
}

//AddSelfEvent adds a self event
func (c *Core) AddSelfEvent(otherHead string) error {
	if c.hg.Store.LastRound() < c.AcceptedRound {
		c.logger.Debugf("Too early to insert self-event (%d / %d)", c.hg.Store.LastRound(), c.AcceptedRound)
		return nil
	}

	//Add own block signatures to next Event
	sigs := c.selfBlockSignatures.Slice()
	txs := len(c.transactionPool)
	itxs := len(c.internalTransactionPool)

	//create new event with self head and otherHead, and empty pools in its
	//payload
	newHead := hg.NewEvent(c.transactionPool,
		c.internalTransactionPool,
		sigs,
		[]string{c.Head, otherHead},
		c.validator.PublicKeyBytes(),
		c.Seq+1)

	//Inserting the Event, and running consensus methods, can have a side-effect
	//of adding items to the transaction pools (via the commit callback).
	if err := c.SignAndInsertSelfEvent(newHead); err != nil {
		c.logger.WithError(err).Errorf("Error inserting new head")
		return err
	}

	c.logger.WithFields(logrus.Fields{
		"index":                 newHead.Index(),
		"transactions":          len(newHead.Transactions()),
		"internal_transactions": len(newHead.InternalTransactions()),
		"block_signatures":      len(newHead.BlockSignatures()),
	}).Debug("Created Self-Event")

	//do not remove pool elements that were added by CommitCallback
	c.transactionPool = c.transactionPool[txs:]
	c.internalTransactionPool = c.internalTransactionPool[itxs:]
	c.selfBlockSignatures.RemoveSlice(sigs)

	return nil
}

//FastForward is used whilst in catchingUp state to apply past blocks and frames
func (c *Core) FastForward(peer string, block *hg.Block, frame *hg.Frame) error {

	c.logger.Debug("Fast Forward", frame.Round)
	peerSet := peers.NewPeerSet(frame.Peers)

	//Check Block Signatures
	err := c.hg.CheckBlock(block, peerSet)
	if err != nil {
		return err
	}

	//Check Frame Hash
	frameHash, err := frame.Hash()
	if err != nil {
		return err
	}

	if !reflect.DeepEqual(block.FrameHash(), frameHash) {
		return fmt.Errorf("Invalid Frame Hash")
	}

	err = c.hg.Reset(block, frame)
	if err != nil {
		return err
	}

	err = c.SetHeadAndSeq()
	if err != nil {
		return err
	}

	c.SetPeerSet(peers.NewPeerSet(frame.Peers))

	//XXX removing this breaks TestSuccessiveJoinRequestExtra
	//TODO refactor core peersets
	c.hgPeers = peers.NewPeerSet(frame.Peers)

	return nil
}

//Leave causes the node to leave the network
func (c *Core) Leave(leaveTimeout time.Duration) error {
	p, ok := c.peers.ByID[c.validator.ID()]
	if !ok {
		return fmt.Errorf("Leaving: Peer not found")
	}

	itx := hg.NewInternalTransaction(hg.PEER_REMOVE, *p)

	promise := c.AddInternalTransaction(itx)

	//Wait for the InternalTransaction to go through consensus
	timeout := time.After(leaveTimeout)
	select {
	case resp := <-promise.RespCh:
		c.logger.WithFields(logrus.Fields{
			"leaving_round": resp.AcceptedRound,
			"peers":         len(resp.Peers),
		}).Debug("LeaveRequest processed")
		c.RemovedRound = resp.AcceptedRound
	case <-timeout:
		err := fmt.Errorf("Timeout waiting for LeaveRequest to go through consensus")
		c.logger.WithError(err).Error()
		return err
	}

	if c.peers.Len() >= 1 {
		//Wait for node to reach accepted round
		timeout = time.After(leaveTimeout)
		for {
			select {
			case <-timeout:
				err := fmt.Errorf("Timeout waiting for leaving node to reach TargetRound")
				c.logger.WithError(err).Error()
				return err
			default:
				if c.hg.LastConsensusRound != nil && *c.hg.LastConsensusRound < c.TargetRound {
					c.logger.Debugf("Waiting to reach TargetRound: %d/%d", *c.hg.LastConsensusRound, c.RemovedRound)
					time.Sleep(100 * time.Millisecond)
				} else {
					return nil
				}
			}
		}
	}

	return nil
}

//FromWire takes Wire Events and returns HashGraph Events
func (c *Core) FromWire(wireEvents []hg.WireEvent) ([]hg.Event, error) {
	events := make([]hg.Event, len(wireEvents), len(wireEvents))

	for i, w := range wireEvents {
		ev, err := c.hg.ReadWireInfo(w)
		if err != nil {
			return nil, err
		}

		events[i] = *ev
	}

	return events, nil
}

//ToWire takes HashGraph Events and returns Wire Events
func (c *Core) ToWire(events []*hg.Event) ([]hg.WireEvent, error) {
	wireEvents := make([]hg.WireEvent, len(events), len(events))

	for i, e := range events {
		wireEvents[i] = e.ToWire()
	}

	return wireEvents, nil
}

//ProcessSigPool calls Hashgraph ProcessSigPool
func (c *Core) ProcessSigPool() error {
	return c.hg.ProcessSigPool()
}

//AddTransactions appends transactions to the transaction pool
func (c *Core) AddTransactions(txs [][]byte) {
	c.transactionPool = append(c.transactionPool, txs...)
}

//AddInternalTransaction adds an internal transaction
func (c *Core) AddInternalTransaction(tx hg.InternalTransaction) *JoinPromise {
	//create promise
	promise := NewJoinPromise(tx)

	//save it to promise store, for later use by the Commit callback
	c.promises[tx.Hash()] = promise

	//submit the internal tx to be processed asynchronously by the gossip
	//routines
	c.internalTransactionPool = append(c.internalTransactionPool, tx)

	//return the promise
	return promise
}

//GetHead returns the head from the hashgraph store
func (c *Core) GetHead() (*hg.Event, error) {
	return c.hg.Store.GetEvent(c.Head)
}

//GetEvent returns an event from the hashgrapg store
func (c *Core) GetEvent(hash string) (*hg.Event, error) {
	return c.hg.Store.GetEvent(hash)
}

//GetEventTransactions returns the transactions for an event
func (c *Core) GetEventTransactions(hash string) ([][]byte, error) {
	var txs [][]byte
	ex, err := c.GetEvent(hash)
	if err != nil {
		return txs, err
	}
	txs = ex.Transactions()
	return txs, nil
}

//GetConsensusEvents returns consensus events from the hashgragh store
func (c *Core) GetConsensusEvents() []string {
	return c.hg.Store.ConsensusEvents()
}

//GetConsensusEventsCount returns the count of consensus events from the hashgragh store
func (c *Core) GetConsensusEventsCount() int {
	return c.hg.Store.ConsensusEventsCount()
}

//GetUndeterminedEvents returns undetermined events from the hashgraph
func (c *Core) GetUndeterminedEvents() []string {
	return c.hg.UndeterminedEvents
}

//GetPendingLoadedEvents returns pendign loading events from the hashgraph
func (c *Core) GetPendingLoadedEvents() int {
	return c.hg.PendingLoadedEvents
}

//GetConsensusTransactions returns the transaction from the events returned by GetConsensusEvents()
func (c *Core) GetConsensusTransactions() ([][]byte, error) {
	txs := [][]byte{}
	for _, e := range c.GetConsensusEvents() {
		eTxs, err := c.GetEventTransactions(e)
		if err != nil {
			return txs, fmt.Errorf("Consensus event not found: %s", e)
		}
		txs = append(txs, eTxs...)
	}
	return txs, nil
}

//GetLastConsensusRoundIndex returns the Last Consensus Round from the hashgraph
func (c *Core) GetLastConsensusRoundIndex() *int {
	return c.hg.LastConsensusRound
}

//GetConsensusTransactionsCount return ConsensusTransacions from the hashgraph
func (c *Core) GetConsensusTransactionsCount() int {
	return c.hg.ConsensusTransactions
}

//GetLastCommitedRoundEventsCount returns LastCommitedRoundEvents from the hashgraph
func (c *Core) GetLastCommitedRoundEventsCount() int {
	return c.hg.LastCommitedRoundEvents
}

//GetLastBlockIndex returns last block index from the hashgraph store
func (c *Core) GetLastBlockIndex() int {
	return c.hg.Store.LastBlockIndex()
}

//Busy returns a boolean that denotes whether there is incomplete processing
func (c *Core) Busy() bool {
	return c.hg.PendingLoadedEvents > 0 ||
		len(c.transactionPool) > 0 ||
		len(c.internalTransactionPool) > 0 ||
		c.selfBlockSignatures.Len() > 0 ||
		(c.hg.LastConsensusRound != nil && *c.hg.LastConsensusRound < c.TargetRound)
}<|MERGE_RESOLUTION|>--- conflicted
+++ resolved
@@ -327,11 +327,7 @@
 		//until it fast-forwards to its accepted-round. Hence, we force the
 		//other nodes to reach that round.
 		if acceptedRound > c.TargetRound {
-<<<<<<< HEAD
-			c.logger.Debugf("Fast Forward round from %d to %d as new peer joins", c.TargetRound, acceptedRound)
-=======
 			c.logger.Debugf("Update TargetRound from %d to %d", c.TargetRound, acceptedRound)
->>>>>>> a0dd1ac6
 			c.TargetRound = acceptedRound
 		}
 	}
