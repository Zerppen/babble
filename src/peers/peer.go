package peers

import (
	"bytes"
<<<<<<< HEAD
	"encoding/hex"
	"encoding/json"
=======
	"encoding/json"
	"strings"
>>>>>>> 427b16b4

	"github.com/mosaicnetworks/babble/src/common"
	"github.com/mosaicnetworks/babble/src/crypto/keys"
)

<<<<<<< HEAD
type Peer struct {
	NetAddr   string
	PubKeyHex string
=======
//Peer is a struct that holds Peer data
type Peer struct {
	NetAddr   string
	PubKeyHex string
	Moniker   string
>>>>>>> 427b16b4

	id uint32
}

//NewPeer is a factory method for creating a new Peer instance
func NewPeer(pubKeyHex, netAddr, moniker string) *Peer {
	peer := &Peer{
		PubKeyHex: pubKeyHex,
		NetAddr:   netAddr,
		Moniker:   moniker,
	}
	return peer
<<<<<<< HEAD
}

func (p *Peer) ID() uint32 {
	if p.id == 0 {
		pubKeyBytes := p.PubKeyBytes()
		p.id = common.Hash32(pubKeyBytes)
	}
	return p.id
}

func (p *Peer) PubKeyBytes() []byte {
	res, _ := hex.DecodeString(p.PubKeyHex[2:])
	return res
}

//json encoding excludes the ID field
func (p *Peer) Marshal() ([]byte, error) {
	var b bytes.Buffer

	enc := json.NewEncoder(&b)

	if err := enc.Encode(p); err != nil {
		return nil, err
	}

	return b.Bytes(), nil
}

=======
}

//ID returns an ID for the peer, calculating a hash is one is not available
//XXX Not very nice
func (p *Peer) ID() uint32 {
	if p.id == 0 {
		pubKeyBytes := p.PubKeyBytes()
		p.id = keys.Hash32(pubKeyBytes)
	}
	return p.id
}

//PubKeyString returns the upper-case version of PubKeyHex. It is used for
//indexing in maps with string keys.
//XXX do something nicer
func (p *Peer) PubKeyString() string {
	return strings.ToUpper(p.PubKeyHex)
}

//PubKeyBytes converts hex string representation of the public key and returns a byte array
func (p *Peer) PubKeyBytes() []byte {
	res, _ := common.DecodeFromString(p.PubKeyHex)
	return res
}

//Marshal marshals the json representation of the peer
//json encoding excludes the ID field
func (p *Peer) Marshal() ([]byte, error) {
	var b bytes.Buffer

	enc := json.NewEncoder(&b)

	if err := enc.Encode(p); err != nil {
		return nil, err
	}

	return b.Bytes(), nil
}

//Unmarshal generates a JSON representation of the peer
>>>>>>> 427b16b4
func (p *Peer) Unmarshal(data []byte) error {
	b := bytes.NewBuffer(data)

	dec := json.NewDecoder(b) //will read from b

	if err := dec.Decode(p); err != nil {
		return err
	}

	return nil
}

// ExcludePeer is used to exclude a single peer from a list of peers.
func ExcludePeer(peers []*Peer, peer uint32) (int, []*Peer) {
	index := -1
	otherPeers := make([]*Peer, 0, len(peers))
	for i, p := range peers {
		if p.ID() != peer {
			otherPeers = append(otherPeers, p)
		} else {
			index = i
		}
	}
	return index, otherPeers
}<|MERGE_RESOLUTION|>--- conflicted
+++ resolved
@@ -2,29 +2,18 @@
 
 import (
 	"bytes"
-<<<<<<< HEAD
-	"encoding/hex"
-	"encoding/json"
-=======
 	"encoding/json"
 	"strings"
->>>>>>> 427b16b4
 
 	"github.com/mosaicnetworks/babble/src/common"
 	"github.com/mosaicnetworks/babble/src/crypto/keys"
 )
 
-<<<<<<< HEAD
-type Peer struct {
-	NetAddr   string
-	PubKeyHex string
-=======
 //Peer is a struct that holds Peer data
 type Peer struct {
 	NetAddr   string
 	PubKeyHex string
 	Moniker   string
->>>>>>> 427b16b4
 
 	id uint32
 }
@@ -37,36 +26,6 @@
 		Moniker:   moniker,
 	}
 	return peer
-<<<<<<< HEAD
-}
-
-func (p *Peer) ID() uint32 {
-	if p.id == 0 {
-		pubKeyBytes := p.PubKeyBytes()
-		p.id = common.Hash32(pubKeyBytes)
-	}
-	return p.id
-}
-
-func (p *Peer) PubKeyBytes() []byte {
-	res, _ := hex.DecodeString(p.PubKeyHex[2:])
-	return res
-}
-
-//json encoding excludes the ID field
-func (p *Peer) Marshal() ([]byte, error) {
-	var b bytes.Buffer
-
-	enc := json.NewEncoder(&b)
-
-	if err := enc.Encode(p); err != nil {
-		return nil, err
-	}
-
-	return b.Bytes(), nil
-}
-
-=======
 }
 
 //ID returns an ID for the peer, calculating a hash is one is not available
@@ -107,7 +66,6 @@
 }
 
 //Unmarshal generates a JSON representation of the peer
->>>>>>> 427b16b4
 func (p *Peer) Unmarshal(data []byte) error {
 	b := bytes.NewBuffer(data)
 
