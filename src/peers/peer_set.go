package peers

import (
	"bytes"
	"encoding/json"
	"math"

	"github.com/mosaicnetworks/babble/src/common"
	"github.com/mosaicnetworks/babble/src/crypto"
)

//PeerSet is a set of Peers forming a consensus network
type PeerSet struct {
	Peers    []*Peer          `json:"peers"`
	ByPubKey map[string]*Peer `json:"-"`
	ByID     map[uint32]*Peer `json:"-"`

	//cached values
	hash          []byte
	hex           string
	superMajority *int
	trustCount    *int
}

/* Constructors */

//NewPeerSet creates a new PeerSet from a list of Peers
func NewPeerSet(peers []*Peer) *PeerSet {
	peerSet := &PeerSet{
		ByPubKey: make(map[string]*Peer),
		ByID:     make(map[uint32]*Peer),
	}

	for _, peer := range peers {
		peerSet.ByPubKey[peer.PubKeyString()] = peer
		peerSet.ByID[peer.ID()] = peer
	}

	peerSet.Peers = peers

	return peerSet
}

//NewPeerSetFromPeerSliceBytes creates a new PeerSet from a peerSlice in Bytes format
func NewPeerSetFromPeerSliceBytes(peerSliceBytes []byte) (*PeerSet, error) {
	//Decode Peer slice
	peers := []*Peer{}

	b := bytes.NewBuffer(peerSliceBytes)
	dec := json.NewDecoder(b) //will read from b

	err := dec.Decode(&peers)
	if err != nil {
		return nil, err
	}
	//create new PeerSet
	return NewPeerSet(peers), nil
}

//WithNewPeer returns a new PeerSet with a list of peers including the new one.
func (peerSet *PeerSet) WithNewPeer(peer *Peer) *PeerSet {
<<<<<<< HEAD

	// Check to see if we already have this peer
	if peerSet.ByPubKey[peer.PubKeyString()] != nil {
		return peerSet
	}

	peers := append(peerSet.Peers, peer)
=======
	peers := peerSet.Peers

	//don't add it if it already exists
	if _, ok := peerSet.ByID[peer.ID()]; !ok {
		peers = append(peers, peer)
	}

>>>>>>> 27200fe1
	newPeerSet := NewPeerSet(peers)
	return newPeerSet
}

//WithRemovedPeer returns a new PeerSet with a list of peers excluding the
//provided one
func (peerSet *PeerSet) WithRemovedPeer(peer *Peer) *PeerSet {
	peers := []*Peer{}
	for _, p := range peerSet.Peers {
		if p.PubKeyHex != peer.PubKeyHex {
			peers = append(peers, p)
		}
	}
	newPeerSet := NewPeerSet(peers)
	return newPeerSet
}

/* ToSlice Methods */

//PubKeys returns the PeerSet's slice of public keys
func (peerSet *PeerSet) PubKeys() []string {
	res := []string{}

	for _, peer := range peerSet.Peers {
		res = append(res, peer.PubKeyString())
	}

	return res
}

//IDs returns the PeerSet's slice of IDs
func (peerSet *PeerSet) IDs() []uint32 {
	res := []uint32{}

	for _, peer := range peerSet.Peers {
		res = append(res, peer.ID())
	}

	return res
}

/* Utilities */

//Len returns the number of Peers in the PeerSet
func (peerSet *PeerSet) Len() int {
	return len(peerSet.ByPubKey)
}

//Hash uniquely identifies a PeerSet. It is computed by sorting the peers set
//by ID, and hashing (SHA256) their public keys together, one by one.
func (peerSet *PeerSet) Hash() ([]byte, error) {
	if len(peerSet.hash) == 0 {
		hash := []byte{}
		for _, p := range peerSet.Peers {
			pk := p.PubKeyBytes()
			hash = crypto.SimpleHashFromTwoHashes(hash, pk)
		}
		peerSet.hash = hash
	}
	return peerSet.hash, nil
}

//Hex is the hexadecimal representation of Hash
func (peerSet *PeerSet) Hex() string {
	if len(peerSet.hex) == 0 {
		hash, _ := peerSet.Hash()
		peerSet.hex = common.EncodeToString(hash)
	}
	return peerSet.hex
}

//Marshal marshals the peerset
func (peerSet *PeerSet) Marshal() ([]byte, error) {
	var buf bytes.Buffer
	enc := json.NewEncoder(&buf)
	if err := enc.Encode(peerSet.Peers); err != nil {
		return nil, err
	}
	return buf.Bytes(), nil
}

//SuperMajority return the number of peers that forms a strong majortiy (+2/3)
//in the PeerSet
func (peerSet *PeerSet) SuperMajority() int {
	if peerSet.superMajority == nil {
		val := 2*peerSet.Len()/3 + 1
		peerSet.superMajority = &val
	}
	return *peerSet.superMajority
}

//TrustCount calculates the Trust Count for a peerset
func (peerSet *PeerSet) TrustCount() int {
	if peerSet.trustCount == nil {
		val := 0
		if len(peerSet.Peers) > 1 {
			val = int(math.Ceil(float64(peerSet.Len()) / float64(3)))
		}
		peerSet.trustCount = &val
	}
	return *peerSet.trustCount
}

func (peerSet *PeerSet) clearCache() {
	peerSet.hash = []byte{}
	peerSet.hex = ""
	peerSet.superMajority = nil
}<|MERGE_RESOLUTION|>--- conflicted
+++ resolved
@@ -59,15 +59,6 @@
 
 //WithNewPeer returns a new PeerSet with a list of peers including the new one.
 func (peerSet *PeerSet) WithNewPeer(peer *Peer) *PeerSet {
-<<<<<<< HEAD
-
-	// Check to see if we already have this peer
-	if peerSet.ByPubKey[peer.PubKeyString()] != nil {
-		return peerSet
-	}
-
-	peers := append(peerSet.Peers, peer)
-=======
 	peers := peerSet.Peers
 
 	//don't add it if it already exists
@@ -75,7 +66,6 @@
 		peers = append(peers, peer)
 	}
 
->>>>>>> 27200fe1
 	newPeerSet := NewPeerSet(peers)
 	return newPeerSet
 }
