package hashgraph

import (
	"fmt"
<<<<<<< HEAD
	"sort"
	"strconv"
=======
	"math"
	"sort"
	"strconv"
	"strings"
>>>>>>> 427b16b4

	cm "github.com/mosaicnetworks/babble/src/common"
	"github.com/mosaicnetworks/babble/src/peers"
)

type Key struct {
	x, y string
}

func (k Key) ToString() string {
	return fmt.Sprintf("{%s, %s}", k.x, k.y)
}

type TreKey struct {
	x, y, z string
}

func (k TreKey) ToString() string {
	return fmt.Sprintf("{%s, %s, %s}", k.x, k.y, k.z)
}

//------------------------------------------------------------------------------

type ParticipantEventsCache struct {
	participants *peers.PeerSet
	rim          *cm.RollingIndexMap
}

func NewParticipantEventsCache(size int) *ParticipantEventsCache {
	return &ParticipantEventsCache{
		participants: peers.NewPeerSet([]*peers.Peer{}),
		rim:          cm.NewRollingIndexMap("ParticipantEvents", size),
	}
}

func (pec *ParticipantEventsCache) AddPeer(peer *peers.Peer) error {
	pec.participants = pec.participants.WithNewPeer(peer)
	return pec.rim.AddKey(peer.ID())
}
<<<<<<< HEAD

func (pec *ParticipantEventsCache) participantID(participant string) (uint32, error) {
	peer, ok := pec.participants.ByPubKey[participant]
=======
>>>>>>> 427b16b4

//particant is the CASE-INSENSITIVE string hex representation of the public key.
func (pec *ParticipantEventsCache) participantID(participant string) (uint32, error) {
	pUpper := strings.ToUpper(participant)
	peer, ok := pec.participants.ByPubKey[pUpper]
	if !ok {
<<<<<<< HEAD
		return 0, cm.NewStoreErr("ParticipantEvents", cm.UnknownParticipant, participant)
=======
		return 0, cm.NewStoreErr("ParticipantEvents", cm.UnknownParticipant, pUpper)
>>>>>>> 427b16b4
	}

	return peer.ID(), nil
}

//Get returns participant events with index > skip
func (pec *ParticipantEventsCache) Get(participant string, skipIndex int) ([]string, error) {
	id, err := pec.participantID(participant)
	if err != nil {
		return []string{}, err
	}

	pe, err := pec.rim.Get(id, skipIndex)
	if err != nil {
		return []string{}, err
	}

	res := make([]string, len(pe))
	for k := 0; k < len(pe); k++ {
		res[k] = pe[k].(string)
	}
	return res, nil
}

func (pec *ParticipantEventsCache) GetItem(participant string, index int) (string, error) {
	id, err := pec.participantID(participant)
	if err != nil {
		return "", err
	}

	item, err := pec.rim.GetItem(id, index)
	if err != nil {
		return "", err
	}
	return item.(string), nil
}

func (pec *ParticipantEventsCache) GetLast(participant string) (string, error) {
	id, err := pec.participantID(participant)
	if err != nil {
		return "", err
	}

	last, err := pec.rim.GetLast(id)
	if err != nil {
		return "", err
	}
<<<<<<< HEAD
=======

>>>>>>> 427b16b4
	return last.(string), nil
}

func (pec *ParticipantEventsCache) Set(participant string, hash string, index int) error {
	id, err := pec.participantID(participant)
	if err != nil {
		return err
	}
	return pec.rim.Set(id, hash, index)
}

//returns [participant id] => lastKnownIndex
func (pec *ParticipantEventsCache) Known() map[uint32]int {
	return pec.rim.Known()
}

//------------------------------------------------------------------------------

type PeerSetCache struct {
<<<<<<< HEAD
	rounds   sort.IntSlice
	peerSets map[int]*peers.PeerSet
=======
	rounds             sort.IntSlice
	peerSets           map[int]*peers.PeerSet
	repertoireByPubKey map[string]*peers.Peer
	repertoireByID     map[uint32]*peers.Peer
	firstRounds        map[uint32]int
>>>>>>> 427b16b4
}

func NewPeerSetCache() *PeerSetCache {
	return &PeerSetCache{
<<<<<<< HEAD
		rounds:   sort.IntSlice{},
		peerSets: make(map[int]*peers.PeerSet),
=======
		rounds:             sort.IntSlice{},
		peerSets:           make(map[int]*peers.PeerSet),
		repertoireByPubKey: make(map[string]*peers.Peer),
		repertoireByID:     make(map[uint32]*peers.Peer),
		firstRounds:        make(map[uint32]int),
>>>>>>> 427b16b4
	}
}

func (c *PeerSetCache) Set(round int, peerSet *peers.PeerSet) error {
	if _, ok := c.peerSets[round]; ok {
		return cm.NewStoreErr("PeerSetCache", cm.KeyAlreadyExists, strconv.Itoa(round))
<<<<<<< HEAD
=======
	}

	c.peerSets[round] = peerSet

	c.rounds = append(c.rounds, round)
	c.rounds.Sort()

	for _, p := range peerSet.Peers {
		c.repertoireByPubKey[p.PubKeyString()] = p
		c.repertoireByID[p.ID()] = p
		fr, ok := c.firstRounds[p.ID()]
		if !ok || fr > round {
			c.firstRounds[p.ID()] = round
		}
>>>>>>> 427b16b4
	}
	c.peerSets[round] = peerSet
	c.rounds = append(c.rounds, round)
	c.rounds.Sort()
	return nil

<<<<<<< HEAD
}

func (c *PeerSetCache) Get(round int) (*peers.PeerSet, error) {
	//check if direclty in peerSets
=======
	return nil

}

func (c *PeerSetCache) Get(round int) (*peers.PeerSet, error) {
	//check if directly in peerSets
>>>>>>> 427b16b4
	ps, ok := c.peerSets[round]
	if ok {
		return ps, nil
	}

	//situate round in sorted rounds
	if len(c.rounds) == 0 {
		return nil, cm.NewStoreErr("PeerSetCache", cm.KeyNotFound, strconv.Itoa(round))
<<<<<<< HEAD
	}

	/*
		XXX should probably do something smarter here, because this is wrong.
		Ex: After a FastForward.
		The Frame has a PeerSet that corresponds to its RoundReceived, BUT the
		Frame may contain Events from previous Rounds which have different
		PeerSets. Upon Reset(), only the PeerSet of the Frame will be stored.
		When Getting the PeerSet for a Frame Event belonging to a earlier round
		than the Frame RoundReceived, we fall in this case, and return a wrong
		PeerSet.
	*/
	if round < c.rounds[0] {
		return c.peerSets[c.rounds[0]], nil
	}

=======
	}

	if round < c.rounds[0] {
		return c.peerSets[c.rounds[0]], nil
	}

>>>>>>> 427b16b4
	for i := 0; i < len(c.rounds)-1; i++ {
		if round >= c.rounds[i] && round < c.rounds[i+1] {
			return c.peerSets[c.rounds[i]], nil
		}
	}

	//return last PeerSet
	return c.peerSets[c.rounds[len(c.rounds)-1]], nil
}

<<<<<<< HEAD
func (c *PeerSetCache) GetFuture(baseRound int) (map[int][]*peers.Peer, error) {
	res := make(map[int][]*peers.Peer)
	for _, r := range c.rounds {
		if r > baseRound {
			res[r] = c.peerSets[r].Peers
		}
=======
func (c *PeerSetCache) GetAll() (map[int][]*peers.Peer, error) {
	res := make(map[int][]*peers.Peer)
	for _, r := range c.rounds {
		res[r] = c.peerSets[r].Peers
>>>>>>> 427b16b4
	}
	return res, nil
}

<<<<<<< HEAD
//------------------------------------------------------------------------------

type PendingRound struct {
	Index   int
	Decided bool
}

type OrderedPendingRounds []*PendingRound

func (a OrderedPendingRounds) Len() int      { return len(a) }
func (a OrderedPendingRounds) Swap(i, j int) { a[i], a[j] = a[j], a[i] }
func (a OrderedPendingRounds) Less(i, j int) bool {
	return a[i].Index < a[j].Index
}

type PendingRoundsCache struct {
	items       map[int]*PendingRound
	sortedItems OrderedPendingRounds
}

func NewPendingRoundsCache() *PendingRoundsCache {
	return &PendingRoundsCache{
		items:       make(map[int]*PendingRound),
		sortedItems: []*PendingRound{},
	}
}

func (c *PendingRoundsCache) Queued(round int) bool {
	_, ok := c.items[round]
	return ok
}

func (c *PendingRoundsCache) Set(pendingRound *PendingRound) {
	c.items[pendingRound.Index] = pendingRound
	c.sortedItems = append(c.sortedItems, pendingRound)
	sort.Sort(c.sortedItems)
}

func (c *PendingRoundsCache) GetOrderedPendingRounds() OrderedPendingRounds {
	return c.sortedItems
}

func (c *PendingRoundsCache) Update(decidedRounds []int) {
	for _, drn := range decidedRounds {
		if dr, ok := c.items[drn]; ok {
			dr.Decided = true
		}
	}
}

func (c *PendingRoundsCache) Clean(processedRounds []int) {
	for _, pr := range processedRounds {
		delete(c.items, pr)
	}
	newSortedItems := OrderedPendingRounds{}
	for _, pr := range c.items {
		newSortedItems = append(newSortedItems, pr)
	}
	sort.Sort(newSortedItems)
	c.sortedItems = newSortedItems
}

//------------------------------------------------------------------------------

type SigPool struct {
	items map[string]BlockSignature
}

func NewSigPool() *SigPool {
	return &SigPool{
		items: make(map[string]BlockSignature),
	}
}

func (sp *SigPool) Add(blockSignature BlockSignature) {
	sp.items[blockSignature.Key()] = blockSignature
}

func (sp *SigPool) Remove(key string) {
	delete(sp.items, key)
}

func (sp *SigPool) RemoveSlice(sigs []BlockSignature) {
	for _, s := range sigs {
		delete(sp.items, s.Key())
	}
}

func (sp *SigPool) Len() int {
	return len(sp.items)
}

func (sp *SigPool) Items() map[string]BlockSignature {
	return sp.items
}

=======
func (c *PeerSetCache) RepertoireByID() map[uint32]*peers.Peer {
	return c.repertoireByID
}

func (c *PeerSetCache) RepertoireByPubKey() map[string]*peers.Peer {
	return c.repertoireByPubKey
}

func (c *PeerSetCache) FirstRound(id uint32) (int, bool) {
	fr, ok := c.firstRounds[id]
	if ok {
		return fr, true
	}
	return math.MaxInt32, false
}

//------------------------------------------------------------------------------

type PendingRound struct {
	Index   int
	Decided bool
}

type OrderedPendingRounds []*PendingRound

func (a OrderedPendingRounds) Len() int      { return len(a) }
func (a OrderedPendingRounds) Swap(i, j int) { a[i], a[j] = a[j], a[i] }
func (a OrderedPendingRounds) Less(i, j int) bool {
	return a[i].Index < a[j].Index
}

type PendingRoundsCache struct {
	items       map[int]*PendingRound
	sortedItems OrderedPendingRounds
}

func NewPendingRoundsCache() *PendingRoundsCache {
	return &PendingRoundsCache{
		items:       make(map[int]*PendingRound),
		sortedItems: []*PendingRound{},
	}
}

func (c *PendingRoundsCache) Queued(round int) bool {
	_, ok := c.items[round]
	return ok
}

func (c *PendingRoundsCache) Set(pendingRound *PendingRound) {
	c.items[pendingRound.Index] = pendingRound
	c.sortedItems = append(c.sortedItems, pendingRound)
	sort.Sort(c.sortedItems)
}

func (c *PendingRoundsCache) GetOrderedPendingRounds() OrderedPendingRounds {
	return c.sortedItems
}

func (c *PendingRoundsCache) Update(decidedRounds []int) {
	for _, drn := range decidedRounds {
		if dr, ok := c.items[drn]; ok {
			dr.Decided = true
		}
	}
}

func (c *PendingRoundsCache) Clean(processedRounds []int) {
	for _, pr := range processedRounds {
		delete(c.items, pr)
	}
	newSortedItems := OrderedPendingRounds{}
	for _, pr := range c.items {
		newSortedItems = append(newSortedItems, pr)
	}
	sort.Sort(newSortedItems)
	c.sortedItems = newSortedItems
}

//------------------------------------------------------------------------------

type SigPool struct {
	items map[string]BlockSignature
}

func NewSigPool() *SigPool {
	return &SigPool{
		items: make(map[string]BlockSignature),
	}
}

func (sp *SigPool) Add(blockSignature BlockSignature) {
	sp.items[blockSignature.Key()] = blockSignature
}

func (sp *SigPool) Remove(key string) {
	delete(sp.items, key)
}

func (sp *SigPool) RemoveSlice(sigs []BlockSignature) {
	for _, s := range sigs {
		delete(sp.items, s.Key())
	}
}

func (sp *SigPool) Len() int {
	return len(sp.items)
}

func (sp *SigPool) Items() map[string]BlockSignature {
	return sp.items
}

>>>>>>> 427b16b4
func (sp *SigPool) Slice() []BlockSignature {
	res := []BlockSignature{}
	for _, bs := range sp.items {
		res = append(res, bs)
	}
	return res
}<|MERGE_RESOLUTION|>--- conflicted
+++ resolved
@@ -2,15 +2,10 @@
 
 import (
 	"fmt"
-<<<<<<< HEAD
-	"sort"
-	"strconv"
-=======
 	"math"
 	"sort"
 	"strconv"
 	"strings"
->>>>>>> 427b16b4
 
 	cm "github.com/mosaicnetworks/babble/src/common"
 	"github.com/mosaicnetworks/babble/src/peers"
@@ -50,23 +45,13 @@
 	pec.participants = pec.participants.WithNewPeer(peer)
 	return pec.rim.AddKey(peer.ID())
 }
-<<<<<<< HEAD
-
-func (pec *ParticipantEventsCache) participantID(participant string) (uint32, error) {
-	peer, ok := pec.participants.ByPubKey[participant]
-=======
->>>>>>> 427b16b4
 
 //particant is the CASE-INSENSITIVE string hex representation of the public key.
 func (pec *ParticipantEventsCache) participantID(participant string) (uint32, error) {
 	pUpper := strings.ToUpper(participant)
 	peer, ok := pec.participants.ByPubKey[pUpper]
 	if !ok {
-<<<<<<< HEAD
-		return 0, cm.NewStoreErr("ParticipantEvents", cm.UnknownParticipant, participant)
-=======
 		return 0, cm.NewStoreErr("ParticipantEvents", cm.UnknownParticipant, pUpper)
->>>>>>> 427b16b4
 	}
 
 	return peer.ID(), nil
@@ -114,10 +99,6 @@
 	if err != nil {
 		return "", err
 	}
-<<<<<<< HEAD
-=======
-
->>>>>>> 427b16b4
 	return last.(string), nil
 }
 
@@ -137,38 +118,26 @@
 //------------------------------------------------------------------------------
 
 type PeerSetCache struct {
-<<<<<<< HEAD
-	rounds   sort.IntSlice
-	peerSets map[int]*peers.PeerSet
-=======
 	rounds             sort.IntSlice
 	peerSets           map[int]*peers.PeerSet
 	repertoireByPubKey map[string]*peers.Peer
 	repertoireByID     map[uint32]*peers.Peer
 	firstRounds        map[uint32]int
->>>>>>> 427b16b4
 }
 
 func NewPeerSetCache() *PeerSetCache {
 	return &PeerSetCache{
-<<<<<<< HEAD
-		rounds:   sort.IntSlice{},
-		peerSets: make(map[int]*peers.PeerSet),
-=======
 		rounds:             sort.IntSlice{},
 		peerSets:           make(map[int]*peers.PeerSet),
 		repertoireByPubKey: make(map[string]*peers.Peer),
 		repertoireByID:     make(map[uint32]*peers.Peer),
 		firstRounds:        make(map[uint32]int),
->>>>>>> 427b16b4
 	}
 }
 
 func (c *PeerSetCache) Set(round int, peerSet *peers.PeerSet) error {
 	if _, ok := c.peerSets[round]; ok {
 		return cm.NewStoreErr("PeerSetCache", cm.KeyAlreadyExists, strconv.Itoa(round))
-<<<<<<< HEAD
-=======
 	}
 
 	c.peerSets[round] = peerSet
@@ -183,26 +152,14 @@
 		if !ok || fr > round {
 			c.firstRounds[p.ID()] = round
 		}
->>>>>>> 427b16b4
-	}
-	c.peerSets[round] = peerSet
-	c.rounds = append(c.rounds, round)
-	c.rounds.Sort()
-	return nil
-
-<<<<<<< HEAD
-}
-
-func (c *PeerSetCache) Get(round int) (*peers.PeerSet, error) {
-	//check if direclty in peerSets
-=======
+	}
+
 	return nil
 
 }
 
 func (c *PeerSetCache) Get(round int) (*peers.PeerSet, error) {
 	//check if directly in peerSets
->>>>>>> 427b16b4
 	ps, ok := c.peerSets[round]
 	if ok {
 		return ps, nil
@@ -211,31 +168,12 @@
 	//situate round in sorted rounds
 	if len(c.rounds) == 0 {
 		return nil, cm.NewStoreErr("PeerSetCache", cm.KeyNotFound, strconv.Itoa(round))
-<<<<<<< HEAD
-	}
-
-	/*
-		XXX should probably do something smarter here, because this is wrong.
-		Ex: After a FastForward.
-		The Frame has a PeerSet that corresponds to its RoundReceived, BUT the
-		Frame may contain Events from previous Rounds which have different
-		PeerSets. Upon Reset(), only the PeerSet of the Frame will be stored.
-		When Getting the PeerSet for a Frame Event belonging to a earlier round
-		than the Frame RoundReceived, we fall in this case, and return a wrong
-		PeerSet.
-	*/
+	}
+
 	if round < c.rounds[0] {
 		return c.peerSets[c.rounds[0]], nil
 	}
 
-=======
-	}
-
-	if round < c.rounds[0] {
-		return c.peerSets[c.rounds[0]], nil
-	}
-
->>>>>>> 427b16b4
 	for i := 0; i < len(c.rounds)-1; i++ {
 		if round >= c.rounds[i] && round < c.rounds[i+1] {
 			return c.peerSets[c.rounds[i]], nil
@@ -246,24 +184,30 @@
 	return c.peerSets[c.rounds[len(c.rounds)-1]], nil
 }
 
-<<<<<<< HEAD
-func (c *PeerSetCache) GetFuture(baseRound int) (map[int][]*peers.Peer, error) {
-	res := make(map[int][]*peers.Peer)
-	for _, r := range c.rounds {
-		if r > baseRound {
-			res[r] = c.peerSets[r].Peers
-		}
-=======
 func (c *PeerSetCache) GetAll() (map[int][]*peers.Peer, error) {
 	res := make(map[int][]*peers.Peer)
 	for _, r := range c.rounds {
 		res[r] = c.peerSets[r].Peers
->>>>>>> 427b16b4
 	}
 	return res, nil
 }
 
-<<<<<<< HEAD
+func (c *PeerSetCache) RepertoireByID() map[uint32]*peers.Peer {
+	return c.repertoireByID
+}
+
+func (c *PeerSetCache) RepertoireByPubKey() map[string]*peers.Peer {
+	return c.repertoireByPubKey
+}
+
+func (c *PeerSetCache) FirstRound(id uint32) (int, bool) {
+	fr, ok := c.firstRounds[id]
+	if ok {
+		return fr, true
+	}
+	return math.MaxInt32, false
+}
+
 //------------------------------------------------------------------------------
 
 type PendingRound struct {
@@ -360,120 +304,6 @@
 	return sp.items
 }
 
-=======
-func (c *PeerSetCache) RepertoireByID() map[uint32]*peers.Peer {
-	return c.repertoireByID
-}
-
-func (c *PeerSetCache) RepertoireByPubKey() map[string]*peers.Peer {
-	return c.repertoireByPubKey
-}
-
-func (c *PeerSetCache) FirstRound(id uint32) (int, bool) {
-	fr, ok := c.firstRounds[id]
-	if ok {
-		return fr, true
-	}
-	return math.MaxInt32, false
-}
-
-//------------------------------------------------------------------------------
-
-type PendingRound struct {
-	Index   int
-	Decided bool
-}
-
-type OrderedPendingRounds []*PendingRound
-
-func (a OrderedPendingRounds) Len() int      { return len(a) }
-func (a OrderedPendingRounds) Swap(i, j int) { a[i], a[j] = a[j], a[i] }
-func (a OrderedPendingRounds) Less(i, j int) bool {
-	return a[i].Index < a[j].Index
-}
-
-type PendingRoundsCache struct {
-	items       map[int]*PendingRound
-	sortedItems OrderedPendingRounds
-}
-
-func NewPendingRoundsCache() *PendingRoundsCache {
-	return &PendingRoundsCache{
-		items:       make(map[int]*PendingRound),
-		sortedItems: []*PendingRound{},
-	}
-}
-
-func (c *PendingRoundsCache) Queued(round int) bool {
-	_, ok := c.items[round]
-	return ok
-}
-
-func (c *PendingRoundsCache) Set(pendingRound *PendingRound) {
-	c.items[pendingRound.Index] = pendingRound
-	c.sortedItems = append(c.sortedItems, pendingRound)
-	sort.Sort(c.sortedItems)
-}
-
-func (c *PendingRoundsCache) GetOrderedPendingRounds() OrderedPendingRounds {
-	return c.sortedItems
-}
-
-func (c *PendingRoundsCache) Update(decidedRounds []int) {
-	for _, drn := range decidedRounds {
-		if dr, ok := c.items[drn]; ok {
-			dr.Decided = true
-		}
-	}
-}
-
-func (c *PendingRoundsCache) Clean(processedRounds []int) {
-	for _, pr := range processedRounds {
-		delete(c.items, pr)
-	}
-	newSortedItems := OrderedPendingRounds{}
-	for _, pr := range c.items {
-		newSortedItems = append(newSortedItems, pr)
-	}
-	sort.Sort(newSortedItems)
-	c.sortedItems = newSortedItems
-}
-
-//------------------------------------------------------------------------------
-
-type SigPool struct {
-	items map[string]BlockSignature
-}
-
-func NewSigPool() *SigPool {
-	return &SigPool{
-		items: make(map[string]BlockSignature),
-	}
-}
-
-func (sp *SigPool) Add(blockSignature BlockSignature) {
-	sp.items[blockSignature.Key()] = blockSignature
-}
-
-func (sp *SigPool) Remove(key string) {
-	delete(sp.items, key)
-}
-
-func (sp *SigPool) RemoveSlice(sigs []BlockSignature) {
-	for _, s := range sigs {
-		delete(sp.items, s.Key())
-	}
-}
-
-func (sp *SigPool) Len() int {
-	return len(sp.items)
-}
-
-func (sp *SigPool) Items() map[string]BlockSignature {
-	return sp.items
-}
-
->>>>>>> 427b16b4
 func (sp *SigPool) Slice() []BlockSignature {
 	res := []BlockSignature{}
 	for _, bs := range sp.items {
