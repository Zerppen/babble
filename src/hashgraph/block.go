package hashgraph

import (
	"bytes"
	"crypto/ecdsa"
	"encoding/json"
	"fmt"

	"github.com/mosaicnetworks/babble/src/common"
	"github.com/mosaicnetworks/babble/src/crypto"
<<<<<<< HEAD
=======
	"github.com/mosaicnetworks/babble/src/crypto/keys"
>>>>>>> 427b16b4
	"github.com/mosaicnetworks/babble/src/peers"
)

/*******************************************************************************
BlockBody
*******************************************************************************/

type BlockBody struct {
<<<<<<< HEAD
	Index         int
	RoundReceived int
	StateHash     []byte
	FrameHash     []byte
	PeersHash     []byte
	Transactions  [][]byte
=======
	Index                       int
	RoundReceived               int
	StateHash                   []byte
	FrameHash                   []byte
	PeersHash                   []byte
	Transactions                [][]byte
	InternalTransactions        []InternalTransaction
	InternalTransactionReceipts []InternalTransactionReceipt
>>>>>>> 427b16b4
}

//json encoding of body only
func (bb *BlockBody) Marshal() ([]byte, error) {
	bf := bytes.NewBuffer([]byte{})
	enc := json.NewEncoder(bf)
	if err := enc.Encode(bb); err != nil {
		return nil, err
	}
	return bf.Bytes(), nil
}

func (bb *BlockBody) Unmarshal(data []byte) error {
	b := bytes.NewBuffer(data)
	dec := json.NewDecoder(b) //will read from b
	if err := dec.Decode(bb); err != nil {
		return err
	}
	return nil
}

func (bb *BlockBody) Hash() ([]byte, error) {
	hashBytes, err := bb.Marshal()
	if err != nil {
		return nil, err
	}
	return crypto.SHA256(hashBytes), nil
}

/*******************************************************************************
BlockSignature
*******************************************************************************/

type BlockSignature struct {
	Validator []byte
	Index     int //Block Index
	Signature string
}

func (bs *BlockSignature) ValidatorHex() string {
	return common.EncodeToString(bs.Validator)
}

func (bs *BlockSignature) Marshal() ([]byte, error) {
	bf := bytes.NewBuffer([]byte{})
	enc := json.NewEncoder(bf)
	if err := enc.Encode(bs); err != nil {
		return nil, err
	}
	return bf.Bytes(), nil
}

func (bs *BlockSignature) Unmarshal(data []byte) error {
	b := bytes.NewBuffer(data)
	dec := json.NewDecoder(b) //will read from b
	if err := dec.Decode(bs); err != nil {
		return err
	}
	return nil
}

func (bs *BlockSignature) ToWire() WireBlockSignature {
	return WireBlockSignature{
		Index:     bs.Index,
		Signature: bs.Signature,
	}
}

func (bs *BlockSignature) Key() string {
	return fmt.Sprintf("%d-%s", bs.Index, bs.ValidatorHex())
}

type WireBlockSignature struct {
	Index     int
	Signature string
}

/*******************************************************************************
Block
*******************************************************************************/

type Block struct {
	Body       BlockBody
	Signatures map[string]string // [validator hex] => signature

	hash    []byte
	hex     string
	peerSet *peers.PeerSet
}

func NewBlockFromFrame(blockIndex int, frame *Frame) (*Block, error) {
	frameHash, err := frame.Hash()
	if err != nil {
		return nil, err
	}

	transactions := [][]byte{}
	internalTransactions := []InternalTransaction{}
	for _, e := range frame.Events {
		transactions = append(transactions, e.Core.Transactions()...)
		internalTransactions = append(internalTransactions, e.Core.InternalTransactions()...)
	}

<<<<<<< HEAD
	return NewBlock(blockIndex, frame.Round, frameHash, frame.Peers, transactions), nil
=======
	return NewBlock(blockIndex, frame.Round, frameHash, frame.Peers, transactions, internalTransactions), nil
>>>>>>> 427b16b4
}

func NewBlock(blockIndex,
	roundReceived int,
	frameHash []byte,
	peerSlice []*peers.Peer,
<<<<<<< HEAD
	txs [][]byte) *Block {
=======
	txs [][]byte,
	itxs []InternalTransaction) *Block {
>>>>>>> 427b16b4

	peerSet := peers.NewPeerSet(peerSlice)

	peersHash, err := peerSet.Hash()
	if err != nil {
		return nil
	}

	body := BlockBody{
<<<<<<< HEAD
		Index:         blockIndex,
		RoundReceived: roundReceived,
		StateHash:     []byte{},
		FrameHash:     frameHash,
		PeersHash:     peersHash,
		Transactions:  txs,
=======
		Index:                blockIndex,
		RoundReceived:        roundReceived,
		StateHash:            []byte{},
		FrameHash:            frameHash,
		PeersHash:            peersHash,
		Transactions:         txs,
		InternalTransactions: itxs,
>>>>>>> 427b16b4
	}

	return &Block{
		Body:       body,
		Signatures: make(map[string]string),
		peerSet:    peerSet,
	}
}

func (b *Block) Index() int {
	return b.Body.Index
}

func (b *Block) Transactions() [][]byte {
	return b.Body.Transactions
}

func (b *Block) InternalTransactions() []InternalTransaction {
	return b.Body.InternalTransactions
}

func (b *Block) InternalTransactionReceipts() []InternalTransactionReceipt {
	return b.Body.InternalTransactionReceipts
}

func (b *Block) RoundReceived() int {
	return b.Body.RoundReceived
}

func (b *Block) StateHash() []byte {
	return b.Body.StateHash
}

func (b *Block) FrameHash() []byte {
	return b.Body.FrameHash
}

func (b *Block) PeersHash() []byte {
	return b.Body.PeersHash
}

func (b *Block) GetSignatures() []BlockSignature {
	res := make([]BlockSignature, len(b.Signatures))
	i := 0
	for val, sig := range b.Signatures {
		validatorBytes, _ := common.DecodeFromString(val)
		res[i] = BlockSignature{
			Validator: validatorBytes,
			Index:     b.Index(),
			Signature: sig,
		}
		i++
	}
	return res
}

func (b *Block) GetSignature(validator string) (res BlockSignature, err error) {
	sig, ok := b.Signatures[validator]
	if !ok {
		return res, fmt.Errorf("signature not found")
	}

	validatorBytes, _ := common.DecodeFromString(validator)
	return BlockSignature{
		Validator: validatorBytes,
		Index:     b.Index(),
		Signature: sig,
	}, nil
}

func (b *Block) AppendTransactions(txs [][]byte) {
	b.Body.Transactions = append(b.Body.Transactions, txs...)
}

func (b *Block) Marshal() ([]byte, error) {
	bf := bytes.NewBuffer([]byte{})
	enc := json.NewEncoder(bf)
	if err := enc.Encode(b); err != nil {
		return nil, err
	}
	return bf.Bytes(), nil
}

func (b *Block) Unmarshal(data []byte) error {
	bf := bytes.NewBuffer(data)
	dec := json.NewDecoder(bf)
	if err := dec.Decode(b); err != nil {
		return err
	}
	return nil
}

func (b *Block) Hash() ([]byte, error) {
	if len(b.hash) == 0 {
		hashBytes, err := b.Marshal()
		if err != nil {
			return nil, err
		}
		b.hash = crypto.SHA256(hashBytes)
	}
	return b.hash, nil
}

func (b *Block) Hex() string {
	if b.hex == "" {
		hash, _ := b.Hash()
		b.hex = common.EncodeToString(hash)
	}
	return b.hex
}

func (b *Block) Sign(privKey *ecdsa.PrivateKey) (bs BlockSignature, err error) {
	signBytes, err := b.Body.Hash()
	if err != nil {
		return bs, err
	}
	R, S, err := keys.Sign(privKey, signBytes)
	if err != nil {
		return bs, err
	}
	signature := BlockSignature{
		Validator: keys.FromPublicKey(&privKey.PublicKey),
		Index:     b.Index(),
		Signature: keys.EncodeSignature(R, S),
	}

	return signature, nil
}

func (b *Block) SetSignature(bs BlockSignature) error {
	b.Signatures[bs.ValidatorHex()] = bs.Signature
	return nil
}

func (b *Block) Verify(sig BlockSignature) (bool, error) {
	signBytes, err := b.Body.Hash()
	if err != nil {
		return false, err
	}

	pubKey := keys.ToPublicKey(sig.Validator)

	r, s, err := keys.DecodeSignature(sig.Signature)
	if err != nil {
		return false, err
	}

	return keys.Verify(pubKey, signBytes, r, s), nil
}<|MERGE_RESOLUTION|>--- conflicted
+++ resolved
@@ -8,10 +8,7 @@
 
 	"github.com/mosaicnetworks/babble/src/common"
 	"github.com/mosaicnetworks/babble/src/crypto"
-<<<<<<< HEAD
-=======
 	"github.com/mosaicnetworks/babble/src/crypto/keys"
->>>>>>> 427b16b4
 	"github.com/mosaicnetworks/babble/src/peers"
 )
 
@@ -20,14 +17,6 @@
 *******************************************************************************/
 
 type BlockBody struct {
-<<<<<<< HEAD
-	Index         int
-	RoundReceived int
-	StateHash     []byte
-	FrameHash     []byte
-	PeersHash     []byte
-	Transactions  [][]byte
-=======
 	Index                       int
 	RoundReceived               int
 	StateHash                   []byte
@@ -36,7 +25,6 @@
 	Transactions                [][]byte
 	InternalTransactions        []InternalTransaction
 	InternalTransactionReceipts []InternalTransactionReceipt
->>>>>>> 427b16b4
 }
 
 //json encoding of body only
@@ -140,23 +128,15 @@
 		internalTransactions = append(internalTransactions, e.Core.InternalTransactions()...)
 	}
 
-<<<<<<< HEAD
-	return NewBlock(blockIndex, frame.Round, frameHash, frame.Peers, transactions), nil
-=======
 	return NewBlock(blockIndex, frame.Round, frameHash, frame.Peers, transactions, internalTransactions), nil
->>>>>>> 427b16b4
 }
 
 func NewBlock(blockIndex,
 	roundReceived int,
 	frameHash []byte,
 	peerSlice []*peers.Peer,
-<<<<<<< HEAD
-	txs [][]byte) *Block {
-=======
 	txs [][]byte,
 	itxs []InternalTransaction) *Block {
->>>>>>> 427b16b4
 
 	peerSet := peers.NewPeerSet(peerSlice)
 
@@ -166,14 +146,6 @@
 	}
 
 	body := BlockBody{
-<<<<<<< HEAD
-		Index:         blockIndex,
-		RoundReceived: roundReceived,
-		StateHash:     []byte{},
-		FrameHash:     frameHash,
-		PeersHash:     peersHash,
-		Transactions:  txs,
-=======
 		Index:                blockIndex,
 		RoundReceived:        roundReceived,
 		StateHash:            []byte{},
@@ -181,7 +153,6 @@
 		PeersHash:            peersHash,
 		Transactions:         txs,
 		InternalTransactions: itxs,
->>>>>>> 427b16b4
 	}
 
 	return &Block{
