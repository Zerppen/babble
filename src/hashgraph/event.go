--- conflicted
+++ resolved
@@ -16,20 +16,12 @@
 *******************************************************************************/
 
 type EventBody struct {
-<<<<<<< HEAD
-	Transactions    [][]byte         //the payload
-	Parents         []string         //hashes of the event's parents, self-parent first
-	Creator         []byte           //creator's public key
-	Index           int              //index in the sequence of events created by Creator
-	BlockSignatures []BlockSignature //list of Block signatures signed by the Event's Creator ONLY
-=======
 	Transactions         [][]byte              //the payload
 	InternalTransactions []InternalTransaction //peers add and removal internal consensus
 	Parents              []string              //hashes of the event's parents, self-parent first
 	Creator              []byte                //creator's public key
 	Index                int                   //index in the sequence of events created by Creator
 	BlockSignatures      []BlockSignature      //list of Block signatures signed by the Event's Creator ONLY
->>>>>>> 427b16b4
 
 	//These fields are not serialized
 	creatorID            uint32
@@ -170,10 +162,7 @@
 	}
 
 	hasTransactions := e.Body.Transactions != nil && len(e.Body.Transactions) > 0
-<<<<<<< HEAD
-=======
 	hasInternalTransactions := e.Body.InternalTransactions != nil && len(e.Body.InternalTransactions) > 0
->>>>>>> 427b16b4
 
 	return hasTransactions || hasInternalTransactions
 }
@@ -185,20 +174,12 @@
 		return err
 	}
 
-<<<<<<< HEAD
-	R, S, err := crypto.Sign(privKey, signBytes)
-=======
 	R, S, err := keys.Sign(privKey, signBytes)
->>>>>>> 427b16b4
 	if err != nil {
 		return err
 	}
 
-<<<<<<< HEAD
-	e.Signature = crypto.EncodeSignature(R, S)
-=======
 	e.Signature = keys.EncodeSignature(R, S)
->>>>>>> 427b16b4
 
 	return err
 }
@@ -271,12 +252,7 @@
 func (e *Event) Hex() string {
 	if e.hex == "" {
 		hash, _ := e.Hash()
-<<<<<<< HEAD
-
-		e.hex = fmt.Sprintf("0x%X", hash)
-=======
 		e.hex = common.EncodeToString(hash)
->>>>>>> 427b16b4
 	}
 
 	return e.hex
