--- conflicted
+++ resolved
@@ -3,11 +3,7 @@
 import (
 	"testing"
 
-<<<<<<< HEAD
-	"github.com/mosaicnetworks/babble/src/crypto"
-=======
 	"github.com/mosaicnetworks/babble/src/crypto/keys"
->>>>>>> 427b16b4
 	"github.com/mosaicnetworks/babble/src/peers"
 )
 
@@ -56,18 +52,7 @@
 func TestAppendSignature(t *testing.T) {
 	privateKey, _ := keys.GenerateECDSAKey()
 
-<<<<<<< HEAD
-	block := NewBlock(0, 1,
-		[]byte("framehash"),
-		[]*peers.Peer{},
-		[][]byte{
-			[]byte("abc"),
-			[]byte("def"),
-			[]byte("ghi"),
-		})
-=======
 	block := createTestBlock()
->>>>>>> 427b16b4
 
 	sig, err := block.Sign(privateKey)
 	if err != nil {
