--- conflicted
+++ resolved
@@ -2,10 +2,7 @@
 
 import (
 	"bytes"
-<<<<<<< HEAD
-=======
 	"sort"
->>>>>>> 427b16b4
 
 	"github.com/mosaicnetworks/babble/src/crypto"
 	"github.com/mosaicnetworks/babble/src/peers"
@@ -13,13 +10,6 @@
 )
 
 type Frame struct {
-<<<<<<< HEAD
-	Round          int //RoundReceived
-	Peers          []*peers.Peer
-	Roots          map[string]*Root
-	Events         []*Event              //Event with RoundReceived = Round
-	FuturePeerSets map[int][]*peers.Peer //[round] => Peers
-=======
 	Round    int //RoundReceived
 	Peers    []*peers.Peer
 	Roots    map[string]*Root
@@ -35,7 +25,6 @@
 	sorted = append(sorted, f.Events...)
 	sort.Sort(sorted)
 	return sorted
->>>>>>> 427b16b4
 }
 
 //json encoding of Frame
