--- conflicted
+++ resolved
@@ -1,6 +1,7 @@
 package mobile
 
 import (
+	"bytes"
 	"encoding/json"
 	"fmt"
 	"strings"
@@ -50,7 +51,6 @@
 
 	babbleConfig.Key = key
 
-<<<<<<< HEAD
 	// Decode the peers
 	var ps []*peers.Peer
 	dec := json.NewDecoder(strings.NewReader(jsonPeers))
@@ -60,22 +60,6 @@
 	}
 
 	peerSet := peers.NewPeerSet(ps)
-=======
-	var ps []*peers.Peer
-	dec := json.NewDecoder(strings.NewReader(jsonPeers))
-	if err := dec.Decode(&ps); err != nil {
-		exceptionHandler.OnException(fmt.Sprintf("Failed to parse jsonPeers: %s", err))
-		return nil
-	}
-
-	participants := peers.NewPeersFromSlice(ps)
->>>>>>> 01122257
-
-	// There should be at least two peers
-	if peerSet.Len() < 2 {
-		exceptionHandler.OnException(fmt.Sprintf("Should define at least two peers"))
-		return nil
-	}
 
 	babbleConfig.LoadPeers = false
 
@@ -119,4 +103,16 @@
 	t := make([]byte, len(tx), len(tx))
 	copy(t, tx)
 	n.proxy.SubmitCh() <- t
+}
+
+func (n *Node) GetPeers() string {
+	peers := n.node.GetPeers()
+
+	var buf bytes.Buffer
+	enc := json.NewEncoder(&buf)
+	if err := enc.Encode(peers); err != nil {
+		return ""
+	}
+
+	return buf.String()
 }