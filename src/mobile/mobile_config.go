--- conflicted
+++ resolved
@@ -43,15 +43,6 @@
 
 func DefaultMobileConfig() *MobileConfig {
 	return &MobileConfig{
-<<<<<<< HEAD
-		Heartbeat:  10,
-		TCPTimeout: 200,
-		MaxPool:    2,
-		CacheSize:  500,
-		SyncLimit:  1000,
-		Store:      false,
-		LogLevel:   "debug",
-=======
 		Heartbeat:      10,
 		TCPTimeout:     200,
 		MaxPool:        2,
@@ -60,7 +51,6 @@
 		EnableFastSync: true,
 		Store:          false,
 		LogLevel:       "debug",
->>>>>>> 427b16b4
 	}
 }
 
