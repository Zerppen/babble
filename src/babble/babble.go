--- conflicted
+++ resolved
@@ -241,47 +241,11 @@
 	return nil
 }
 
-<<<<<<< HEAD
-func (b *Babble) Init() error {
-
-	if err := b.initPeers(); err != nil {
-		b.Config.Logger.Debug("babble.go:Init() initPeers")
-		return err
-	}
-
-	if err := b.initStore(); err != nil {
-		b.Config.Logger.Debug("babble.go:Init() initStore")
-		return err
-	}
-
-	if err := b.initTransport(); err != nil {
-		b.Config.Logger.Debug("babble.go:Init() initTransport")
-		return err
-	}
-
-	if err := b.initKey(); err != nil {
-		b.Config.Logger.Debug("babble.go:Init() initKey")
-		return err
-	}
-
-	if err := b.initNode(); err != nil {
-		b.Config.Logger.Debug("babble.go:Init() initNode")
-		return err
-	}
-
-	if err := b.initService(); err != nil {
-		b.Config.Logger.Debug("babble.go:Init() initService")
-		return err
-	}
-
-	return nil
-=======
 // backupFileName implements the naming convention for database backups:
 // badger_db--UTC--<created_at UTC ISO8601>
 func backupFileName(base string) string {
 	ts := time.Now().UTC()
 	return fmt.Sprintf("%s--UTC--%s", base, toISO8601(ts))
->>>>>>> dc3276bf
 }
 
 func toISO8601(t time.Time) string {
