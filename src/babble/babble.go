--- conflicted
+++ resolved
@@ -5,12 +5,7 @@
 	"os"
 	"time"
 
-<<<<<<< HEAD
-	"github.com/mosaicnetworks/babble/src/common"
-	"github.com/mosaicnetworks/babble/src/crypto"
-=======
 	"github.com/mosaicnetworks/babble/src/crypto/keys"
->>>>>>> 427b16b4
 	h "github.com/mosaicnetworks/babble/src/hashgraph"
 	"github.com/mosaicnetworks/babble/src/net"
 	"github.com/mosaicnetworks/babble/src/node"
@@ -20,14 +15,6 @@
 )
 
 type Babble struct {
-<<<<<<< HEAD
-	Config    *BabbleConfig
-	Node      *node.Node
-	Transport net.Transport
-	Store     h.Store
-	Peers     *peers.PeerSet
-	Service   *service.Service
-=======
 	Config       *BabbleConfig
 	Node         *node.Node
 	Transport    net.Transport
@@ -35,7 +22,6 @@
 	Peers        *peers.PeerSet
 	GenesisPeers *peers.PeerSet
 	Service      *service.Service
->>>>>>> 427b16b4
 }
 
 func NewBabble(config *BabbleConfig) *Babble {
@@ -95,10 +81,7 @@
 		nil,
 		b.Config.MaxPool,
 		b.Config.NodeConfig.TCPTimeout,
-<<<<<<< HEAD
-=======
 		b.Config.NodeConfig.JoinTimeout,
->>>>>>> 427b16b4
 		b.Config.Logger,
 	)
 
@@ -124,14 +107,8 @@
 		return nil
 	}
 
-<<<<<<< HEAD
-	peerStore := peers.NewJSONPeerSet(b.Config.DataDir)
-
-	participants, err := peerStore.PeerSet()
-=======
 	// peers.json
 	peerStore := peers.NewJSONPeerSet(b.Config.DataDir, true)
->>>>>>> 427b16b4
 
 	participants, err := peerStore.PeerSet()
 	if err != nil {
@@ -156,14 +133,8 @@
 
 func (b *Babble) initStore() error {
 	if !b.Config.Store {
-<<<<<<< HEAD
-		b.Store = h.NewInmemStore(b.Config.NodeConfig.CacheSize)
-
-		b.Config.Logger.Debug("created new in-mem store")
-=======
 		b.Config.Logger.Debug("Creating InmemStore")
 		b.Store = h.NewInmemStore(b.Config.NodeConfig.CacheSize)
->>>>>>> 427b16b4
 	} else {
 		dbPath := b.Config.BadgerDir()
 
@@ -186,11 +157,7 @@
 			}
 		}
 
-<<<<<<< HEAD
-		b.Store, err = h.NewBadgerStore(b.Config.NodeConfig.CacheSize, b.Config.BadgerDir())
-=======
 		b.Config.Logger.WithField("path", dbPath).Debug("Opening BadgerStore")
->>>>>>> 427b16b4
 
 		dbStore, err := h.NewBadgerStore(b.Config.NodeConfig.CacheSize, dbPath)
 		if err != nil {
@@ -232,15 +199,6 @@
 }
 
 func (b *Babble) initNode() error {
-<<<<<<< HEAD
-	key := b.Config.Key
-	pub := crypto.FromECDSAPub(&key.PublicKey)
-	id := common.Hash32(pub)
-
-	b.Config.Logger.WithFields(logrus.Fields{
-		"participants": b.Peers,
-		"id":           id,
-=======
 
 	validator := node.NewValidator(b.Config.Key, b.Config.Moniker)
 
@@ -260,17 +218,11 @@
 		"peers":         len(b.Peers.Peers),
 		"id":            validator.ID(),
 		"moniker":       validator.Moniker,
->>>>>>> 427b16b4
 	}).Debug("PARTICIPANTS")
 
 	b.Node = node.NewNode(
 		&b.Config.NodeConfig,
-<<<<<<< HEAD
-		id,
-		key,
-=======
 		validator,
->>>>>>> 427b16b4
 		b.Peers,
 		b.GenesisPeers,
 		b.Store,
