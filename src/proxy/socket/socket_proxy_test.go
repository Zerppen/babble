--- conflicted
+++ resolved
@@ -26,10 +26,6 @@
 
 	p.blocks = append(p.blocks, block)
 
-<<<<<<< HEAD
-	response := proxy.CommitResponse{
-		StateHash: []byte("statehash"),
-=======
 	receipts := []hashgraph.InternalTransactionReceipt{}
 	for _, it := range block.InternalTransactions() {
 		receipts = append(receipts, it.AsAccepted())
@@ -38,7 +34,6 @@
 	response := proxy.CommitResponse{
 		StateHash:                   []byte("statehash"),
 		InternalTransactionReceipts: receipts,
->>>>>>> 427b16b4
 	}
 
 	return response, nil
@@ -141,16 +136,12 @@
 		[]byte("tx 3"),
 	}
 
-<<<<<<< HEAD
-	block := hashgraph.NewBlock(0, 1, []byte{}, []*peers.Peer{}, transactions)
-=======
 	internalTransactions := []hashgraph.InternalTransaction{
 		hashgraph.NewInternalTransaction(hashgraph.PEER_ADD, *peers.NewPeer("node0", "paris", "")),
 		hashgraph.NewInternalTransaction(hashgraph.PEER_REMOVE, *peers.NewPeer("node1", "london", "")),
 	}
 
 	block := hashgraph.NewBlock(0, 1, []byte{}, []*peers.Peer{}, transactions, internalTransactions)
->>>>>>> 427b16b4
 
 	expectedStateHash := []byte("statehash")
 	expectedSnapshot := []byte("snapshot")
