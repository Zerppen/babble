package dummy

import (
	"fmt"

	"github.com/mosaicnetworks/babble/src/crypto"
	"github.com/mosaicnetworks/babble/src/hashgraph"
	"github.com/mosaicnetworks/babble/src/proxy"
	"github.com/sirupsen/logrus"
)

/*
* The dummy App is used for testing and as an example for building Babble
* applications. Here, we define the dummy's state which doesn't really do
* anything useful. It saves and logs block transactions. The state hash is
* computed by cumulatively hashing transactions together as they come in.
* Snapshots correspond to the state hash resulting from executing a the block's
* transactions.
 */

type State struct {
	committedTxs [][]byte
	stateHash    []byte
	snapshots    map[int][]byte
	logger       *logrus.Logger
}

func NewState(logger *logrus.Logger) *State {
	state := &State{
		committedTxs: [][]byte{},
		stateHash:    []byte{},
		snapshots:    make(map[int][]byte),
		logger:       logger,
	}

	logger.Info("Init Dummy State")

	return state
}

func (a *State) CommitHandler(block hashgraph.Block) (proxy.CommitResponse, error) {
	a.logger.WithField("block", block).Debug("CommitBlock")

	err := a.commit(block)
	if err != nil {
		return proxy.CommitResponse{}, err
	}

<<<<<<< HEAD
	response := proxy.CommitResponse{
		StateHash: a.stateHash,
=======
	receipts := []hashgraph.InternalTransactionReceipt{}
	for _, it := range block.InternalTransactions() {
		r := it.AsAccepted()
		receipts = append(receipts, r)
	}

	response := proxy.CommitResponse{
		StateHash:                   a.stateHash,
		InternalTransactionReceipts: receipts,
>>>>>>> 427b16b4
	}

	return response, nil
}

func (a *State) SnapshotHandler(blockIndex int) ([]byte, error) {
	a.logger.WithField("block", blockIndex).Debug("GetSnapshot")

	snapshot, ok := a.snapshots[blockIndex]

	if !ok {
		return nil, fmt.Errorf("Snapshot %d not found", blockIndex)
	}

	return snapshot, nil
}

func (a *State) RestoreHandler(snapshot []byte) ([]byte, error) {
	a.stateHash = snapshot

	return a.stateHash, nil
}

func (a *State) GetCommittedTransactions() [][]byte {
	return a.committedTxs
}

func (a *State) commit(block hashgraph.Block) error {
	a.committedTxs = append(a.committedTxs, block.Transactions()...)

	//log tx and update state hash
	hash := a.stateHash

	for _, tx := range block.Transactions() {
		a.logger.Info(string(tx))

		hash = crypto.SimpleHashFromTwoHashes(hash, crypto.SHA256(tx))
	}

	a.stateHash = hash

	a.snapshots[block.Index()] = hash

	return nil
}<|MERGE_RESOLUTION|>--- conflicted
+++ resolved
@@ -46,10 +46,6 @@
 		return proxy.CommitResponse{}, err
 	}
 
-<<<<<<< HEAD
-	response := proxy.CommitResponse{
-		StateHash: a.stateHash,
-=======
 	receipts := []hashgraph.InternalTransactionReceipt{}
 	for _, it := range block.InternalTransactions() {
 		r := it.AsAccepted()
@@ -59,7 +55,6 @@
 	response := proxy.CommitResponse{
 		StateHash:                   a.stateHash,
 		InternalTransactionReceipts: receipts,
->>>>>>> 427b16b4
 	}
 
 	return response, nil
