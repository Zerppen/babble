--- conflicted
+++ resolved
@@ -50,13 +50,10 @@
 			[][]byte{
 				[]byte(fmt.Sprintf("block %d transaction", i)),
 			},
-<<<<<<< HEAD
-=======
 			[]hashgraph.InternalTransaction{
 				hashgraph.NewInternalTransaction(hashgraph.PEER_ADD, *peers.NewPeer("node0", "paris", "")),
 				hashgraph.NewInternalTransaction(hashgraph.PEER_REMOVE, *peers.NewPeer("node1", "london", "")),
 			},
->>>>>>> 427b16b4
 		)
 	}
 
