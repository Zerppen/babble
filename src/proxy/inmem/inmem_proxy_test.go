--- conflicted
+++ resolved
@@ -23,11 +23,6 @@
 
 	p.transactions = append(p.transactions, block.Transactions()...)
 
-<<<<<<< HEAD
-	response := proxy.CommitResponse{
-		StateHash: []byte("statehash"),
-	}
-=======
 	receipts := []hashgraph.InternalTransactionReceipt{}
 	for _, it := range block.InternalTransactions() {
 		receipts = append(receipts, it.AsAccepted())
@@ -38,7 +33,6 @@
 		InternalTransactionReceipts: receipts,
 	}
 
->>>>>>> 427b16b4
 	return response, nil
 }
 
@@ -100,11 +94,7 @@
 		[]byte("tx 3"),
 	}
 
-<<<<<<< HEAD
-	block := hashgraph.NewBlock(0, 1, []byte{}, []*peers.Peer{}, transactions)
-=======
 	block := hashgraph.NewBlock(0, 1, []byte{}, []*peers.Peer{}, transactions, []hashgraph.InternalTransaction{})
->>>>>>> 427b16b4
 
 	/***************************************************************************
 	Commit
