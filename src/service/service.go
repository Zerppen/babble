--- conflicted
+++ resolved
@@ -31,19 +31,6 @@
 
 //Serve defines endpoints and starts ListenAndServe
 func (s *Service) Serve() {
-<<<<<<< HEAD
-	s.logger.WithField("bind_address", s.bindAddress).Debug("Service serving")
-
-	http.HandleFunc("/stats", s.GetStats)
-
-	http.HandleFunc("/block/", s.GetBlock)
-
-	http.HandleFunc("/graph", s.GetGraph)
-
-	http.HandleFunc("/peers", s.GetPeers)
-
-	err := http.ListenAndServe(s.bindAddress, nil)
-=======
 	s.logger.WithField("bind_address", s.bindAddress).Debug("Babble Service serving")
 
 	serverMuxBabble := http.NewServeMux()
@@ -57,7 +44,6 @@
 	serverMuxBabble.Handle("/", &CORSServer{r})
 
 	err := http.ListenAndServe(s.bindAddress, serverMuxBabble)
->>>>>>> 427b16b4
 
 	if err != nil {
 		s.logger.WithField("error", err).Error("Service failed")
@@ -130,26 +116,17 @@
 }
 
 func (s *Service) GetPeers(w http.ResponseWriter, r *http.Request) {
-<<<<<<< HEAD
-=======
-	getPeerSet(w, r, s.node.GetPeers())
+	returnPeerSet(w, r, s.node.GetPeers())
 }
 
 func (s *Service) GetGenesisPeers(w http.ResponseWriter, r *http.Request) {
-	getPeerSet(w, r, s.node.GetGenesisPeers())
+	returnPeerSet(w, r, s.node.GetGenesisPeers())
 }
 
-func getPeerSet(w http.ResponseWriter, r *http.Request, peers []*peers.Peer) {
->>>>>>> 427b16b4
+func returnPeerSet(w http.ResponseWriter, r *http.Request, peers []*peers.Peer) {
 	w.Header().Set("Content-Type", "application/json")
 
 	encoder := json.NewEncoder(w)
 
-<<<<<<< HEAD
-	res := s.node.GetPeers()
-
-	encoder.Encode(res)
-=======
 	encoder.Encode(peers)
->>>>>>> 427b16b4
 }