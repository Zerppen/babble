package net

import (
	"bufio"
	"encoding/json"
	"errors"
	"fmt"
	"io"
	"net"
	"sync"
	"time"

	"github.com/sirupsen/logrus"
)

/*******************************************************************************
MOST OF THIS IS TAKEN FROM HASHICORP RAFT
*******************************************************************************/

const (
	rpcJoin uint8 = iota
	rpcSync
	rpcEagerSync
	rpcFastForward
)

var (
	// ErrTransportShutdown is returned when operations on a transport are
	// invoked after it's been terminated.
	ErrTransportShutdown = errors.New("transport shutdown")
)

/*

NetworkTransport provides a network based transport that can be
used to communicate with babble on remote machines. It requires
an underlying stream layer to provide a stream abstraction, which can
be simple TCP, TLS, etc.

This transport is very simple and lightweight. Each RPC request is
framed by sending a byte that indicates the message type, followed
by the json encoded request.

The response is an error string followed by the response object,
both are encoded using msgpack
*/
type NetworkTransport struct {
	logger *logrus.Logger

	connPool     map[string][]*netConn
	connPoolLock sync.Mutex
	maxPool      int

	consumeCh chan RPC

	shutdown     bool
	shutdownCh   chan struct{}
	shutdownLock sync.Mutex

	stream StreamLayer

	timeout     time.Duration
	joinTimeout time.Duration
}

// StreamLayer is used with the NetworkTransport to provide
// the low level stream abstraction.
type StreamLayer interface {
	net.Listener

	// Dial is used to create a new outgoing connection
	Dial(address string, timeout time.Duration) (net.Conn, error)
}

type netConn struct {
	target string
	conn   net.Conn
	r      *bufio.Reader
	w      *bufio.Writer
	dec    *json.Decoder
	enc    *json.Encoder
}

func (n *netConn) Release() error {
	return n.conn.Close()
}

// NewNetworkTransport creates a new network transport with the given dialer
// and listener. The maxPool controls how many connections we will pool (per
// target). The timeout is used to apply I/O deadlines.
func NewNetworkTransport(
	stream StreamLayer,
	maxPool int,
	timeout time.Duration,
	joinTimeout time.Duration,
	logger *logrus.Logger,
) *NetworkTransport {
	if logger == nil {
		logger = logrus.New()
		logger.Level = logrus.DebugLevel
	}
	trans := &NetworkTransport{
		connPool:    make(map[string][]*netConn),
		consumeCh:   make(chan RPC),
		logger:      logger,
		maxPool:     maxPool,
		shutdownCh:  make(chan struct{}),
		stream:      stream,
		timeout:     timeout,
		joinTimeout: joinTimeout,
	}
	go trans.listen()
	return trans
}

// Close is used to stop the network transport.
func (n *NetworkTransport) Close() error {
	n.shutdownLock.Lock()
	defer n.shutdownLock.Unlock()

	if !n.shutdown {
		close(n.shutdownCh)
		n.stream.Close()
		n.shutdown = true
	}
	return nil
}

// Consumer implements the Transport interface.
func (n *NetworkTransport) Consumer() <-chan RPC {
	return n.consumeCh
}

// LocalAddr implements the Transport interface.
func (n *NetworkTransport) LocalAddr() string {
	return n.stream.Addr().String()
}

// IsShutdown is used to check if the transport is shutdown.
func (n *NetworkTransport) IsShutdown() bool {
	select {
	case <-n.shutdownCh:
		return true
	default:
		return false
	}
}

// getPooledConn is used to grab a pooled connection.
func (n *NetworkTransport) getPooledConn(target string) *netConn {
	n.connPoolLock.Lock()
	defer n.connPoolLock.Unlock()

	conns, ok := n.connPool[target]
	if !ok || len(conns) == 0 {
		return nil
	}

	var conn *netConn
	num := len(conns)
	conn, conns[num-1] = conns[num-1], nil
	n.connPool[target] = conns[:num-1]
	return conn
}

// getConn is used to get a connection from the pool.
func (n *NetworkTransport) getConn(target string, timeout time.Duration) (*netConn, error) {
	// Check for a pooled conn
	if conn := n.getPooledConn(target); conn != nil {
		return conn, nil
	}

	// Dial a new connection
	conn, err := n.stream.Dial(target, timeout)
	if err != nil {
		return nil, err
	}

	// Wrap the conn
	netConn := &netConn{
		target: target,
		conn:   conn,
		r:      bufio.NewReader(conn),
		w:      bufio.NewWriter(conn),
	}
	// Setup encoder/decoders
	netConn.dec = json.NewDecoder(netConn.r)
	netConn.enc = json.NewEncoder(netConn.w)

	// Done
	return netConn, nil
}

// returnConn returns a connection back to the pool.
func (n *NetworkTransport) returnConn(conn *netConn) {
	n.connPoolLock.Lock()
	defer n.connPoolLock.Unlock()

	key := conn.target
	conns, _ := n.connPool[key]

	if !n.IsShutdown() && len(conns) < n.maxPool {
		n.connPool[key] = append(conns, conn)
	} else {
		conn.Release()
	}
}

// Sync implements the Transport interface.
func (n *NetworkTransport) Sync(target string, args *SyncRequest, resp *SyncResponse) error {
	return n.genericRPC(target, rpcSync, n.timeout, args, resp)
}

// EagerSync implements the Transport interface.
func (n *NetworkTransport) EagerSync(target string, args *EagerSyncRequest, resp *EagerSyncResponse) error {
	return n.genericRPC(target, rpcEagerSync, n.timeout, args, resp)
}

// FastForward implements the Transport interface.
func (n *NetworkTransport) FastForward(target string, args *FastForwardRequest, resp *FastForwardResponse) error {
	return n.genericRPC(target, rpcFastForward, n.timeout, args, resp)
<<<<<<< HEAD
=======
}

// Join implements the Transport interface.
func (n *NetworkTransport) Join(target string, args *JoinRequest, resp *JoinResponse) error {
	return n.genericRPC(target, rpcJoin, n.joinTimeout, args, resp)
>>>>>>> 427b16b4
}

// genericRPC handles a simple request/response RPC.
func (n *NetworkTransport) genericRPC(target string, rpcType uint8, timeout time.Duration, args interface{}, resp interface{}) error {
	// Get a conn
	conn, err := n.getConn(target, timeout)
	if err != nil {
		return err
	}

	// Set a deadline
	if timeout > 0 {
		conn.conn.SetDeadline(time.Now().Add(timeout))
	}

	// Send the RPC
	if err = sendRPC(conn, rpcType, args); err != nil {
		return err
	}

	// Decode the response
	canReturn, err := decodeResponse(conn, resp)
	if canReturn {
		n.returnConn(conn)
	}
	return err
}

// sendRPC is used to encode and send the RPC.
func sendRPC(conn *netConn, rpcType uint8, args interface{}) error {
	// Write the request type
	if err := conn.w.WriteByte(rpcType); err != nil {
		conn.Release()
		return err
	}

	// Send the request
	if err := conn.enc.Encode(args); err != nil {
		conn.Release()
		return err
	}

	// Flush
	if err := conn.w.Flush(); err != nil {
		conn.Release()
		return err
	}
	return nil
}

// decodeResponse is used to decode an RPC response and reports whether
// the connection can be reused.
func decodeResponse(conn *netConn, resp interface{}) (bool, error) {
	// Decode the error if any
	var rpcError string
	if err := conn.dec.Decode(&rpcError); err != nil {
		conn.Release()
		return false, err
	}

	// Decode the response
	if err := conn.dec.Decode(resp); err != nil {
		conn.Release()
		return false, err
	}

	// Format an error if any
	if rpcError != "" {
		return true, fmt.Errorf(rpcError)
	}
	return true, nil
}

// listen is used to handling incoming connections.
func (n *NetworkTransport) listen() {
	for {
		// Accept incoming connections
		conn, err := n.stream.Accept()
		if err != nil {
			if n.IsShutdown() {
				return
			}
			n.logger.WithField("error", err).Error("Failed to accept connection")
			continue
		}
		n.logger.WithFields(logrus.Fields{
			"node": conn.LocalAddr(),
			"from": conn.RemoteAddr(),
		}).Debug("accepted connection")

		// Handle the connection in dedicated routine
		go n.handleConn(conn)
	}
}

// handleConn is used to handle an inbound connection for its lifespan.
func (n *NetworkTransport) handleConn(conn net.Conn) {
	defer conn.Close()
	r := bufio.NewReader(conn)
	w := bufio.NewWriter(conn)
	dec := json.NewDecoder(r)
	enc := json.NewEncoder(w)

	for {
		if err := n.handleCommand(r, dec, enc); err != nil {
			if err != io.EOF {
				n.logger.WithField("error", err).Error("Failed to decode incoming command")
			}
			return
		}
		if err := w.Flush(); err != nil {
			n.logger.WithField("error", err).Error("Failed to flush response")
			return
		}
	}
}

// handleCommand is used to decode and dispatch a single command.
func (n *NetworkTransport) handleCommand(r *bufio.Reader, dec *json.Decoder, enc *json.Encoder) error {
	// Get the rpc type
	rpcType, err := r.ReadByte()
	if err != nil {
		return err
	}

	// Create the RPC object
	respCh := make(chan RPCResponse, 1)
	rpc := RPC{
		RespChan: respCh,
	}

	// Decode the command
	switch rpcType {
	case rpcSync:
		var req SyncRequest
		if err := dec.Decode(&req); err != nil {
			return err
		}
		rpc.Command = &req
	case rpcEagerSync:
		var req EagerSyncRequest
		if err := dec.Decode(&req); err != nil {
			return err
		}
		rpc.Command = &req
	case rpcFastForward:
		var req FastForwardRequest
		if err := dec.Decode(&req); err != nil {
			return err
		}
		rpc.Command = &req
	case rpcJoin:
		var req JoinRequest
		if err := dec.Decode(&req); err != nil {
			return err
		}
		rpc.Command = &req
	default:
		return fmt.Errorf("unknown rpc type %d", rpcType)
	}

	// Dispatch the RPC
	select {
	case n.consumeCh <- rpc:
	case <-n.shutdownCh:
		return ErrTransportShutdown
	}

	// Wait for response
	select {
	case resp := <-respCh:
		// Send the error first
		respErr := ""
		if resp.Error != nil {
			respErr = resp.Error.Error()
		}
		if err := enc.Encode(respErr); err != nil {
			return err
		}

		// Send the response
		if err := enc.Encode(resp.Response); err != nil {
			return err
		}
	case <-n.shutdownCh:
		return ErrTransportShutdown
	}
	return nil
}<|MERGE_RESOLUTION|>--- conflicted
+++ resolved
@@ -219,14 +219,11 @@
 // FastForward implements the Transport interface.
 func (n *NetworkTransport) FastForward(target string, args *FastForwardRequest, resp *FastForwardResponse) error {
 	return n.genericRPC(target, rpcFastForward, n.timeout, args, resp)
-<<<<<<< HEAD
-=======
 }
 
 // Join implements the Transport interface.
 func (n *NetworkTransport) Join(target string, args *JoinRequest, resp *JoinResponse) error {
 	return n.genericRPC(target, rpcJoin, n.joinTimeout, args, resp)
->>>>>>> 427b16b4
 }
 
 // genericRPC handles a simple request/response RPC.
