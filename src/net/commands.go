--- conflicted
+++ resolved
@@ -2,26 +2,12 @@
 
 import (
 	"github.com/mosaicnetworks/babble/src/hashgraph"
-<<<<<<< HEAD
-=======
 	"github.com/mosaicnetworks/babble/src/peers"
->>>>>>> 427b16b4
 )
 
 //++++++++++++++++++++++++++++++++++++++++++++++++++++++++++++++++++++++++++++++
 
 type SyncRequest struct {
-<<<<<<< HEAD
-	FromID uint32
-	Known  map[uint32]int
-}
-
-type SyncResponse struct {
-	FromID    uint32
-	SyncLimit bool
-	Events    []hashgraph.WireEvent
-	Known     map[uint32]int
-=======
 	FromID    uint32
 	Known     map[uint32]int
 	SyncLimit int
@@ -31,7 +17,6 @@
 	FromID uint32
 	Events []hashgraph.WireEvent
 	Known  map[uint32]int
->>>>>>> 427b16b4
 }
 
 //++++++++++++++++++++++++++++++++++++++++++++++++++++++++++++++++++++++++++++++
@@ -59,9 +44,6 @@
 	Snapshot []byte
 }
 
-<<<<<<< HEAD
-//++++++++++++++++++++++++++++++++++++++++++++++++++++++++++++++++++++++++++++++
-=======
 //++++++++++++++++++++++++++++++++++++++++++++++++++++++++++++++++++++++++++++++
 
 type JoinRequest struct {
@@ -73,5 +55,4 @@
 	Accepted      bool
 	AcceptedRound int
 	Peers         []*peers.Peer
-}
->>>>>>> 427b16b4
+}