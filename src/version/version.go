package version

const Maj = "0"
const Min = "4"
<<<<<<< HEAD
const Fix = "1"

var (
	// The full version string
	Version = "0.4.1"
=======
const Fix = "2"

var (
	// The full version string
	Version = "0.4.2"
>>>>>>> 427b16b4

	// GitCommit is set with --ldflags "-X main.gitCommit=$(git rev-parse HEAD)"
	GitCommit string
)

func init() {
	if GitCommit != "" {
		Version += "-" + GitCommit[:8]
	}
}<|MERGE_RESOLUTION|>--- conflicted
+++ resolved
@@ -2,19 +2,11 @@
 
 const Maj = "0"
 const Min = "4"
-<<<<<<< HEAD
-const Fix = "1"
-
-var (
-	// The full version string
-	Version = "0.4.1"
-=======
 const Fix = "2"
 
 var (
 	// The full version string
 	Version = "0.4.2"
->>>>>>> 427b16b4
 
 	// GitCommit is set with --ldflags "-X main.gitCommit=$(git rev-parse HEAD)"
 	GitCommit string
